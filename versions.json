--- conflicted
+++ resolved
@@ -1,9 +1,5 @@
 {
-<<<<<<< HEAD
-  "lastUpdated": "2025-10-06T18:02:46.641Z",
-=======
   "lastUpdated": "2025-09-30T12:03:09.983Z",
->>>>>>> fb78e2cb
   "versions": [
     {
       "version": "11400",
