--- conflicted
+++ resolved
@@ -1,9 +1,5 @@
 {
-<<<<<<< HEAD
-  "lastUpdated": "2025-10-08T06:02:53.132Z",
-=======
   "lastUpdated": "2025-09-30T12:03:09.983Z",
->>>>>>> 75e88028
   "versions": [
     {
       "version": "11400",
