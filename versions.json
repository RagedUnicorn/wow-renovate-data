{
<<<<<<< HEAD
  "lastUpdated": "2025-10-01T18:02:55.407Z",
=======
  "lastUpdated": "2025-09-30T12:03:09.983Z",
>>>>>>> 33486ebb
  "versions": [
    {
      "version": "11400",
      "name": "1.14.0",
      "variant": "classic_era",
      "gameVersionTypeId": 67408,
      "versionTypeName": "WoW Classic Era",
      "versionTypeSlug": "wow-classic-era"
    },
    {
      "version": "11302",
      "name": "1.13.2",
      "variant": "classic_era",
      "gameVersionTypeId": 67408,
      "versionTypeName": "WoW Classic Era",
      "versionTypeSlug": "wow-classic-era"
    },
    {
      "version": "11300",
      "name": "1.13.0",
      "variant": "classic_era",
      "gameVersionTypeId": 67408,
      "versionTypeName": "WoW Classic Era",
      "versionTypeSlug": "wow-classic-era"
    },
    {
      "version": "11305",
      "name": "1.13.5",
      "variant": "classic_era",
      "gameVersionTypeId": 67408,
      "versionTypeName": "WoW Classic Era",
      "versionTypeSlug": "wow-classic-era"
    },
    {
      "version": "11307",
      "name": "1.13.7",
      "variant": "classic_era",
      "gameVersionTypeId": 67408,
      "versionTypeName": "WoW Classic Era",
      "versionTypeSlug": "wow-classic-era"
    },
    {
      "version": "11306",
      "name": "1.13.6",
      "variant": "classic_era",
      "gameVersionTypeId": 67408,
      "versionTypeName": "WoW Classic Era",
      "versionTypeSlug": "wow-classic-era"
    },
    {
      "version": "11304",
      "name": "1.13.4",
      "variant": "classic_era",
      "gameVersionTypeId": 67408,
      "versionTypeName": "WoW Classic Era",
      "versionTypeSlug": "wow-classic-era"
    },
    {
      "version": "11303",
      "name": "1.13.3",
      "variant": "classic_era",
      "gameVersionTypeId": 67408,
      "versionTypeName": "WoW Classic Era",
      "versionTypeSlug": "wow-classic-era"
    },
    {
      "version": "11401",
      "name": "1.14.1",
      "variant": "classic_era",
      "gameVersionTypeId": 67408,
      "versionTypeName": "WoW Classic Era",
      "versionTypeSlug": "wow-classic-era"
    },
    {
      "version": "11402",
      "name": "1.14.2",
      "variant": "classic_era",
      "gameVersionTypeId": 67408,
      "versionTypeName": "WoW Classic Era",
      "versionTypeSlug": "wow-classic-era"
    },
    {
      "version": "11403",
      "name": "1.14.3",
      "variant": "classic_era",
      "gameVersionTypeId": 67408,
      "versionTypeName": "WoW Classic Era",
      "versionTypeSlug": "wow-classic-era"
    },
    {
      "version": "11404",
      "name": "1.14.4",
      "variant": "classic_era",
      "gameVersionTypeId": 67408,
      "versionTypeName": "WoW Classic Era",
      "versionTypeSlug": "wow-classic-era"
    },
    {
      "version": "11500",
      "name": "1.15.0",
      "variant": "classic_era",
      "gameVersionTypeId": 67408,
      "versionTypeName": "WoW Classic Era",
      "versionTypeSlug": "wow-classic-era"
    },
    {
      "version": "11501",
      "name": "1.15.1",
      "variant": "classic_era",
      "gameVersionTypeId": 67408,
      "versionTypeName": "WoW Classic Era",
      "versionTypeSlug": "wow-classic-era"
    },
    {
      "version": "11502",
      "name": "1.15.2",
      "variant": "classic_era",
      "gameVersionTypeId": 67408,
      "versionTypeName": "WoW Classic Era",
      "versionTypeSlug": "wow-classic-era"
    },
    {
      "version": "11503",
      "name": "1.15.3",
      "variant": "classic_era",
      "gameVersionTypeId": 67408,
      "versionTypeName": "WoW Classic Era",
      "versionTypeSlug": "wow-classic-era"
    },
    {
      "version": "11506",
      "name": "1.15.6",
      "variant": "classic_era",
      "gameVersionTypeId": 67408,
      "versionTypeName": "WoW Classic Era",
      "versionTypeSlug": "wow-classic-era"
    },
    {
      "version": "11504",
      "name": "1.15.4",
      "variant": "classic_era",
      "gameVersionTypeId": 67408,
      "versionTypeName": "WoW Classic Era",
      "versionTypeSlug": "wow-classic-era"
    },
    {
      "version": "11505",
      "name": "1.15.5",
      "variant": "classic_era",
      "gameVersionTypeId": 67408,
      "versionTypeName": "WoW Classic Era",
      "versionTypeSlug": "wow-classic-era"
    },
    {
      "version": "11507",
      "name": "1.15.7",
      "variant": "classic_era",
      "gameVersionTypeId": 67408,
      "versionTypeName": "WoW Classic Era",
      "versionTypeSlug": "wow-classic-era"
    },
    {
      "version": "70205",
      "name": "7.2.5",
      "variant": "retail",
      "gameVersionTypeId": 517,
      "versionTypeName": "WoW Retail",
      "versionTypeSlug": "wow-retail"
    },
    {
      "version": "20400",
      "name": "2.4.0",
      "variant": "retail",
      "gameVersionTypeId": 517,
      "versionTypeName": "WoW Retail",
      "versionTypeSlug": "wow-retail"
    },
    {
      "version": "11100",
      "name": "1.11.0",
      "variant": "retail",
      "gameVersionTypeId": 517,
      "versionTypeName": "WoW Retail",
      "versionTypeSlug": "wow-retail"
    },
    {
      "version": "10800",
      "name": "1.8.0",
      "variant": "retail",
      "gameVersionTypeId": 517,
      "versionTypeName": "WoW Retail",
      "versionTypeSlug": "wow-retail"
    },
    {
      "version": "50408",
      "name": "5.4.8",
      "variant": "retail",
      "gameVersionTypeId": 517,
      "versionTypeName": "WoW Retail",
      "versionTypeSlug": "wow-retail"
    },
    {
      "version": "20101",
      "name": "2.1.1",
      "variant": "retail",
      "gameVersionTypeId": 517,
      "versionTypeName": "WoW Retail",
      "versionTypeSlug": "wow-retail"
    },
    {
      "version": "90105",
      "name": "9.1.5",
      "variant": "retail",
      "gameVersionTypeId": 517,
      "versionTypeName": "WoW Retail",
      "versionTypeSlug": "wow-retail"
    },
    {
      "version": "10500",
      "name": "1.5.0",
      "variant": "retail",
      "gameVersionTypeId": 517,
      "versionTypeName": "WoW Retail",
      "versionTypeSlug": "wow-retail"
    },
    {
      "version": "50401",
      "name": "5.4.1",
      "variant": "retail",
      "gameVersionTypeId": 517,
      "versionTypeName": "WoW Retail",
      "versionTypeSlug": "wow-retail"
    },
    {
      "version": "20402",
      "name": "2.4.2",
      "variant": "retail",
      "gameVersionTypeId": 517,
      "versionTypeName": "WoW Retail",
      "versionTypeSlug": "wow-retail"
    },
    {
      "version": "10900",
      "name": "1.9.0",
      "variant": "retail",
      "gameVersionTypeId": 517,
      "versionTypeName": "WoW Retail",
      "versionTypeSlug": "wow-retail"
    },
    {
      "version": "11200",
      "name": "1.12.0",
      "variant": "retail",
      "gameVersionTypeId": 517,
      "versionTypeName": "WoW Retail",
      "versionTypeSlug": "wow-retail"
    },
    {
      "version": "30008",
      "name": "3.0.8",
      "variant": "retail",
      "gameVersionTypeId": 517,
      "versionTypeName": "WoW Retail",
      "versionTypeSlug": "wow-retail"
    },
    {
      "version": "50004",
      "name": "5.0.4",
      "variant": "retail",
      "gameVersionTypeId": 517,
      "versionTypeName": "WoW Retail",
      "versionTypeSlug": "wow-retail"
    },
    {
      "version": "20300",
      "name": "2.3.0",
      "variant": "retail",
      "gameVersionTypeId": 517,
      "versionTypeName": "WoW Retail",
      "versionTypeSlug": "wow-retail"
    },
    {
      "version": "20012",
      "name": "2.0.12",
      "variant": "retail",
      "gameVersionTypeId": 517,
      "versionTypeName": "WoW Retail",
      "versionTypeSlug": "wow-retail"
    },
    {
      "version": "40006",
      "name": "4.0.6",
      "variant": "retail",
      "gameVersionTypeId": 517,
      "versionTypeName": "WoW Retail",
      "versionTypeSlug": "wow-retail"
    },
    {
      "version": "60003",
      "name": "6.0.3",
      "variant": "retail",
      "gameVersionTypeId": 517,
      "versionTypeName": "WoW Retail",
      "versionTypeSlug": "wow-retail"
    },
    {
      "version": "10000",
      "name": "1.0.0",
      "variant": "retail",
      "gameVersionTypeId": 517,
      "versionTypeName": "WoW Retail",
      "versionTypeSlug": "wow-retail"
    },
    {
      "version": "20100",
      "name": "2.1.0",
      "variant": "retail",
      "gameVersionTypeId": 517,
      "versionTypeName": "WoW Retail",
      "versionTypeSlug": "wow-retail"
    },
    {
      "version": "20401",
      "name": "2.4.1",
      "variant": "retail",
      "gameVersionTypeId": 517,
      "versionTypeName": "WoW Retail",
      "versionTypeSlug": "wow-retail"
    },
    {
      "version": "20203",
      "name": "2.2.3",
      "variant": "retail",
      "gameVersionTypeId": 517,
      "versionTypeName": "WoW Retail",
      "versionTypeSlug": "wow-retail"
    },
    {
      "version": "40200",
      "name": "4.2.0",
      "variant": "retail",
      "gameVersionTypeId": 517,
      "versionTypeName": "WoW Retail",
      "versionTypeSlug": "wow-retail"
    },
    {
      "version": "80001",
      "name": "8.0.1",
      "variant": "retail",
      "gameVersionTypeId": 517,
      "versionTypeName": "WoW Retail",
      "versionTypeSlug": "wow-retail"
    },
    {
      "version": "50200",
      "name": "5.2.0",
      "variant": "retail",
      "gameVersionTypeId": 517,
      "versionTypeName": "WoW Retail",
      "versionTypeSlug": "wow-retail"
    },
    {
      "version": "50407",
      "name": "5.4.7",
      "variant": "retail",
      "gameVersionTypeId": 517,
      "versionTypeName": "WoW Retail",
      "versionTypeSlug": "wow-retail"
    },
    {
      "version": "50100",
      "name": "5.1.0",
      "variant": "retail",
      "gameVersionTypeId": 517,
      "versionTypeName": "WoW Retail",
      "versionTypeSlug": "wow-retail"
    },
    {
      "version": "40100",
      "name": "4.1.0",
      "variant": "retail",
      "gameVersionTypeId": 517,
      "versionTypeName": "WoW Retail",
      "versionTypeSlug": "wow-retail"
    },
    {
      "version": "10600",
      "name": "1.6.0",
      "variant": "retail",
      "gameVersionTypeId": 517,
      "versionTypeName": "WoW Retail",
      "versionTypeSlug": "wow-retail"
    },
    {
      "version": "20006",
      "name": "2.0.6",
      "variant": "retail",
      "gameVersionTypeId": 517,
      "versionTypeName": "WoW Retail",
      "versionTypeSlug": "wow-retail"
    },
    {
      "version": "80300",
      "name": "8.3.0",
      "variant": "retail",
      "gameVersionTypeId": 517,
      "versionTypeName": "WoW Retail",
      "versionTypeSlug": "wow-retail"
    },
    {
      "version": "60002",
      "name": "6.0.2",
      "variant": "retail",
      "gameVersionTypeId": 517,
      "versionTypeName": "WoW Retail",
      "versionTypeSlug": "wow-retail"
    },
    {
      "version": "40300",
      "name": "4.3.0",
      "variant": "retail",
      "gameVersionTypeId": 517,
      "versionTypeName": "WoW Retail",
      "versionTypeSlug": "wow-retail"
    },
    {
      "version": "10200",
      "name": "1.2.0",
      "variant": "retail",
      "gameVersionTypeId": 517,
      "versionTypeName": "WoW Retail",
      "versionTypeSlug": "wow-retail"
    },
    {
      "version": "40003",
      "name": "4.0.3a",
      "variant": "retail",
      "gameVersionTypeId": 517,
      "versionTypeName": "WoW Retail",
      "versionTypeSlug": "wow-retail"
    },
    {
      "version": "90002",
      "name": "9.0.2",
      "variant": "retail",
      "gameVersionTypeId": 517,
      "versionTypeName": "WoW Retail",
      "versionTypeSlug": "wow-retail"
    },
    {
      "version": "11000",
      "name": "1.10.0",
      "variant": "retail",
      "gameVersionTypeId": 517,
      "versionTypeName": "WoW Retail",
      "versionTypeSlug": "wow-retail"
    },
    {
      "version": "10300",
      "name": "1.3.0",
      "variant": "retail",
      "gameVersionTypeId": 517,
      "versionTypeName": "WoW Retail",
      "versionTypeSlug": "wow-retail"
    },
    {
      "version": "10400",
      "name": "1.4.0",
      "variant": "retail",
      "gameVersionTypeId": 517,
      "versionTypeName": "WoW Retail",
      "versionTypeSlug": "wow-retail"
    },
    {
      "version": "80200",
      "name": "8.2.0",
      "variant": "retail",
      "gameVersionTypeId": 517,
      "versionTypeName": "WoW Retail",
      "versionTypeSlug": "wow-retail"
    },
    {
      "version": "30100",
      "name": "3.1.0",
      "variant": "retail",
      "gameVersionTypeId": 517,
      "versionTypeName": "WoW Retail",
      "versionTypeSlug": "wow-retail"
    },
    {
      "version": "40003",
      "name": "4.0.3",
      "variant": "retail",
      "gameVersionTypeId": 517,
      "versionTypeName": "WoW Retail",
      "versionTypeSlug": "wow-retail"
    },
    {
      "version": "70305",
      "name": "7.3.5",
      "variant": "retail",
      "gameVersionTypeId": 517,
      "versionTypeName": "WoW Retail",
      "versionTypeSlug": "wow-retail"
    },
    {
      "version": "70105",
      "name": "7.1.5",
      "variant": "retail",
      "gameVersionTypeId": 517,
      "versionTypeName": "WoW Retail",
      "versionTypeSlug": "wow-retail"
    },
    {
      "version": "70302",
      "name": "7.3.2",
      "variant": "retail",
      "gameVersionTypeId": 517,
      "versionTypeName": "WoW Retail",
      "versionTypeSlug": "wow-retail"
    },
    {
      "version": "30002",
      "name": "3.0.2",
      "variant": "retail",
      "gameVersionTypeId": 517,
      "versionTypeName": "WoW Retail",
      "versionTypeSlug": "wow-retail"
    },
    {
      "version": "60202",
      "name": "6.2.2",
      "variant": "retail",
      "gameVersionTypeId": 517,
      "versionTypeName": "WoW Retail",
      "versionTypeSlug": "wow-retail"
    },
    {
      "version": "30003",
      "name": "3.0.3",
      "variant": "retail",
      "gameVersionTypeId": 517,
      "versionTypeName": "WoW Retail",
      "versionTypeSlug": "wow-retail"
    },
    {
      "version": "60203",
      "name": "6.2.3",
      "variant": "retail",
      "gameVersionTypeId": 517,
      "versionTypeName": "WoW Retail",
      "versionTypeSlug": "wow-retail"
    },
    {
      "version": "20001",
      "name": "2.0.1",
      "variant": "retail",
      "gameVersionTypeId": 517,
      "versionTypeName": "WoW Retail",
      "versionTypeSlug": "wow-retail"
    },
    {
      "version": "50300",
      "name": "5.3.0",
      "variant": "retail",
      "gameVersionTypeId": 517,
      "versionTypeName": "WoW Retail",
      "versionTypeSlug": "wow-retail"
    },
    {
      "version": "60001",
      "name": "6.0.1",
      "variant": "retail",
      "gameVersionTypeId": 517,
      "versionTypeName": "WoW Retail",
      "versionTypeSlug": "wow-retail"
    },
    {
      "version": "70300",
      "name": "7.3.0",
      "variant": "retail",
      "gameVersionTypeId": 517,
      "versionTypeName": "WoW Retail",
      "versionTypeSlug": "wow-retail"
    },
    {
      "version": "20003",
      "name": "2.0.3",
      "variant": "retail",
      "gameVersionTypeId": 517,
      "versionTypeName": "WoW Retail",
      "versionTypeSlug": "wow-retail"
    },
    {
      "version": "20102",
      "name": "2.1.2",
      "variant": "retail",
      "gameVersionTypeId": 517,
      "versionTypeName": "WoW Retail",
      "versionTypeSlug": "wow-retail"
    },
    {
      "version": "60100",
      "name": "6.1.0",
      "variant": "retail",
      "gameVersionTypeId": 517,
      "versionTypeName": "WoW Retail",
      "versionTypeSlug": "wow-retail"
    },
    {
      "version": "20103",
      "name": "2.1.3",
      "variant": "retail",
      "gameVersionTypeId": 517,
      "versionTypeName": "WoW Retail",
      "versionTypeSlug": "wow-retail"
    },
    {
      "version": "50400",
      "name": "5.4.0",
      "variant": "retail",
      "gameVersionTypeId": 517,
      "versionTypeName": "WoW Retail",
      "versionTypeSlug": "wow-retail"
    },
    {
      "version": "60200",
      "name": "6.2.0",
      "variant": "retail",
      "gameVersionTypeId": 517,
      "versionTypeName": "WoW Retail",
      "versionTypeSlug": "wow-retail"
    },
    {
      "version": "80205",
      "name": "8.2.5",
      "variant": "retail",
      "gameVersionTypeId": 517,
      "versionTypeName": "WoW Retail",
      "versionTypeSlug": "wow-retail"
    },
    {
      "version": "30009",
      "name": "3.0.9",
      "variant": "retail",
      "gameVersionTypeId": 517,
      "versionTypeName": "WoW Retail",
      "versionTypeSlug": "wow-retail"
    },
    {
      "version": "40303",
      "name": "4.3.3",
      "variant": "retail",
      "gameVersionTypeId": 517,
      "versionTypeName": "WoW Retail",
      "versionTypeSlug": "wow-retail"
    },
    {
      "version": "90005",
      "name": "9.0.5",
      "variant": "retail",
      "gameVersionTypeId": 517,
      "versionTypeName": "WoW Retail",
      "versionTypeSlug": "wow-retail"
    },
    {
      "version": "20202",
      "name": "2.2.2",
      "variant": "retail",
      "gameVersionTypeId": 517,
      "versionTypeName": "WoW Retail",
      "versionTypeSlug": "wow-retail"
    },
    {
      "version": "40304",
      "name": "4.3.4",
      "variant": "retail",
      "gameVersionTypeId": 517,
      "versionTypeName": "WoW Retail",
      "versionTypeSlug": "wow-retail"
    },
    {
      "version": "40001",
      "name": "4.0.1",
      "variant": "retail",
      "gameVersionTypeId": 517,
      "versionTypeName": "WoW Retail",
      "versionTypeSlug": "wow-retail"
    },
    {
      "version": "90001",
      "name": "9.0.1",
      "variant": "retail",
      "gameVersionTypeId": 517,
      "versionTypeName": "WoW Retail",
      "versionTypeSlug": "wow-retail"
    },
    {
      "version": "30305",
      "name": "3.3.5",
      "variant": "retail",
      "gameVersionTypeId": 517,
      "versionTypeName": "WoW Retail",
      "versionTypeSlug": "wow-retail"
    },
    {
      "version": "30300",
      "name": "3.3.0",
      "variant": "retail",
      "gameVersionTypeId": 517,
      "versionTypeName": "WoW Retail",
      "versionTypeSlug": "wow-retail"
    },
    {
      "version": "70100",
      "name": "7.1.0",
      "variant": "retail",
      "gameVersionTypeId": 517,
      "versionTypeName": "WoW Retail",
      "versionTypeSlug": "wow-retail"
    },
    {
      "version": "70200",
      "name": "7.2.0",
      "variant": "retail",
      "gameVersionTypeId": 517,
      "versionTypeName": "WoW Retail",
      "versionTypeSlug": "wow-retail"
    },
    {
      "version": "60204",
      "name": "6.2.4",
      "variant": "retail",
      "gameVersionTypeId": 517,
      "versionTypeName": "WoW Retail",
      "versionTypeSlug": "wow-retail"
    },
    {
      "version": "70003",
      "name": "7.0.3",
      "variant": "retail",
      "gameVersionTypeId": 517,
      "versionTypeName": "WoW Retail",
      "versionTypeSlug": "wow-retail"
    },
    {
      "version": "20303",
      "name": "2.3.3",
      "variant": "retail",
      "gameVersionTypeId": 517,
      "versionTypeName": "WoW Retail",
      "versionTypeSlug": "wow-retail"
    },
    {
      "version": "50402",
      "name": "5.4.2",
      "variant": "retail",
      "gameVersionTypeId": 517,
      "versionTypeName": "WoW Retail",
      "versionTypeSlug": "wow-retail"
    },
    {
      "version": "20403",
      "name": "2.4.3",
      "variant": "retail",
      "gameVersionTypeId": 517,
      "versionTypeName": "WoW Retail",
      "versionTypeSlug": "wow-retail"
    },
    {
      "version": "90100",
      "name": "9.1.0",
      "variant": "retail",
      "gameVersionTypeId": 517,
      "versionTypeName": "WoW Retail",
      "versionTypeSlug": "wow-retail"
    },
    {
      "version": "10100",
      "name": "1.1.0",
      "variant": "retail",
      "gameVersionTypeId": 517,
      "versionTypeName": "WoW Retail",
      "versionTypeSlug": "wow-retail"
    },
    {
      "version": "10700",
      "name": "1.7.0",
      "variant": "retail",
      "gameVersionTypeId": 517,
      "versionTypeName": "WoW Retail",
      "versionTypeSlug": "wow-retail"
    },
    {
      "version": "20302",
      "name": "2.3.2",
      "variant": "retail",
      "gameVersionTypeId": 517,
      "versionTypeName": "WoW Retail",
      "versionTypeSlug": "wow-retail"
    },
    {
      "version": "20200",
      "name": "2.2.0",
      "variant": "retail",
      "gameVersionTypeId": 517,
      "versionTypeName": "WoW Retail",
      "versionTypeSlug": "wow-retail"
    },
    {
      "version": "80100",
      "name": "8.1.0",
      "variant": "retail",
      "gameVersionTypeId": 517,
      "versionTypeName": "WoW Retail",
      "versionTypeSlug": "wow-retail"
    },
    {
      "version": "30303",
      "name": "3.3.3",
      "variant": "retail",
      "gameVersionTypeId": 517,
      "versionTypeName": "WoW Retail",
      "versionTypeSlug": "wow-retail"
    },
    {
      "version": "80105",
      "name": "8.1.5",
      "variant": "retail",
      "gameVersionTypeId": 517,
      "versionTypeName": "WoW Retail",
      "versionTypeSlug": "wow-retail"
    },
    {
      "version": "30200",
      "name": "3.2.0",
      "variant": "retail",
      "gameVersionTypeId": 517,
      "versionTypeName": "WoW Retail",
      "versionTypeSlug": "wow-retail"
    },
    {
      "version": "50005",
      "name": "5.0.5",
      "variant": "retail",
      "gameVersionTypeId": 517,
      "versionTypeName": "WoW Retail",
      "versionTypeSlug": "wow-retail"
    },
    {
      "version": "90200",
      "name": "9.2.0",
      "variant": "retail",
      "gameVersionTypeId": 517,
      "versionTypeName": "WoW Retail",
      "versionTypeSlug": "wow-retail"
    },
    {
      "version": "90205",
      "name": "9.2.5",
      "variant": "retail",
      "gameVersionTypeId": 517,
      "versionTypeName": "WoW Retail",
      "versionTypeSlug": "wow-retail"
    },
    {
      "version": "90207",
      "name": "9.2.7",
      "variant": "retail",
      "gameVersionTypeId": 517,
      "versionTypeName": "WoW Retail",
      "versionTypeSlug": "wow-retail"
    },
    {
      "version": "100100",
      "name": "10.1.0",
      "variant": "retail",
      "gameVersionTypeId": 517,
      "versionTypeName": "WoW Retail",
      "versionTypeSlug": "wow-retail"
    },
    {
      "version": "100000",
      "name": "10.0.0",
      "variant": "retail",
      "gameVersionTypeId": 517,
      "versionTypeName": "WoW Retail",
      "versionTypeSlug": "wow-retail"
    },
    {
      "version": "100005",
      "name": "10.0.5",
      "variant": "retail",
      "gameVersionTypeId": 517,
      "versionTypeName": "WoW Retail",
      "versionTypeSlug": "wow-retail"
    },
    {
      "version": "100007",
      "name": "10.0.7",
      "variant": "retail",
      "gameVersionTypeId": 517,
      "versionTypeName": "WoW Retail",
      "versionTypeSlug": "wow-retail"
    },
    {
      "version": "100200",
      "name": "10.2.0",
      "variant": "retail",
      "gameVersionTypeId": 517,
      "versionTypeName": "WoW Retail",
      "versionTypeSlug": "wow-retail"
    },
    {
      "version": "100105",
      "name": "10.1.5",
      "variant": "retail",
      "gameVersionTypeId": 517,
      "versionTypeName": "WoW Retail",
      "versionTypeSlug": "wow-retail"
    },
    {
      "version": "100107",
      "name": "10.1.7",
      "variant": "retail",
      "gameVersionTypeId": 517,
      "versionTypeName": "WoW Retail",
      "versionTypeSlug": "wow-retail"
    },
    {
      "version": "100205",
      "name": "10.2.5",
      "variant": "retail",
      "gameVersionTypeId": 517,
      "versionTypeName": "WoW Retail",
      "versionTypeSlug": "wow-retail"
    },
    {
      "version": "100206",
      "name": "10.2.6",
      "variant": "retail",
      "gameVersionTypeId": 517,
      "versionTypeName": "WoW Retail",
      "versionTypeSlug": "wow-retail"
    },
    {
      "version": "110000",
      "name": "11.0.0",
      "variant": "retail",
      "gameVersionTypeId": 517,
      "versionTypeName": "WoW Retail",
      "versionTypeSlug": "wow-retail"
    },
    {
      "version": "110005",
      "name": "11.0.5",
      "variant": "retail",
      "gameVersionTypeId": 517,
      "versionTypeName": "WoW Retail",
      "versionTypeSlug": "wow-retail"
    },
    {
      "version": "100207",
      "name": "10.2.7",
      "variant": "retail",
      "gameVersionTypeId": 517,
      "versionTypeName": "WoW Retail",
      "versionTypeSlug": "wow-retail"
    },
    {
      "version": "110002",
      "name": "11.0.2",
      "variant": "retail",
      "gameVersionTypeId": 517,
      "versionTypeName": "WoW Retail",
      "versionTypeSlug": "wow-retail"
    },
    {
      "version": "100002",
      "name": "10.0.2",
      "variant": "retail",
      "gameVersionTypeId": 517,
      "versionTypeName": "WoW Retail",
      "versionTypeSlug": "wow-retail"
    },
    {
      "version": "110007",
      "name": "11.0.7",
      "variant": "retail",
      "gameVersionTypeId": 517,
      "versionTypeName": "WoW Retail",
      "versionTypeSlug": "wow-retail"
    },
    {
      "version": "110100",
      "name": "11.1.0",
      "variant": "retail",
      "gameVersionTypeId": 517,
      "versionTypeName": "WoW Retail",
      "versionTypeSlug": "wow-retail"
    },
    {
      "version": "110107",
      "name": "11.1.7",
      "variant": "retail",
      "gameVersionTypeId": 517,
      "versionTypeName": "WoW Retail",
      "versionTypeSlug": "wow-retail"
    },
    {
      "version": "110105",
      "name": "11.1.5",
      "variant": "retail",
      "gameVersionTypeId": 517,
      "versionTypeName": "WoW Retail",
      "versionTypeSlug": "wow-retail"
    },
    {
      "version": "110200",
      "name": "11.2.0",
      "variant": "retail",
      "gameVersionTypeId": 517,
      "versionTypeName": "WoW Retail",
      "versionTypeSlug": "wow-retail"
    },
    {
      "version": "110205",
      "name": "11.2.5",
      "variant": "retail",
      "gameVersionTypeId": 517,
      "versionTypeName": "WoW Retail",
      "versionTypeSlug": "wow-retail"
    },
    {
      "version": "120000",
      "name": "12.0.0",
      "variant": "retail",
      "gameVersionTypeId": 517,
      "versionTypeName": "WoW Retail",
      "versionTypeSlug": "wow-retail"
    },
    {
      "version": "20501",
      "name": "2.5.1",
      "variant": "tbc_classic",
      "gameVersionTypeId": 73246,
      "versionTypeName": "WoW Burning Crusade Classic",
      "versionTypeSlug": "wow-burning-crusade-classic"
    },
    {
      "version": "20502",
      "name": "2.5.2",
      "variant": "tbc_classic",
      "gameVersionTypeId": 73246,
      "versionTypeName": "WoW Burning Crusade Classic",
      "versionTypeSlug": "wow-burning-crusade-classic"
    },
    {
      "version": "20504",
      "name": "2.5.4",
      "variant": "tbc_classic",
      "gameVersionTypeId": 73246,
      "versionTypeName": "WoW Burning Crusade Classic",
      "versionTypeSlug": "wow-burning-crusade-classic"
    },
    {
      "version": "20503",
      "name": "2.5.3",
      "variant": "tbc_classic",
      "gameVersionTypeId": 73246,
      "versionTypeName": "WoW Burning Crusade Classic",
      "versionTypeSlug": "wow-burning-crusade-classic"
    },
    {
      "version": "30400",
      "name": "3.4.0",
      "variant": "wotlk_classic",
      "gameVersionTypeId": 73713,
      "versionTypeName": "WoW Wrath of the Lich King Classic",
      "versionTypeSlug": "wow-wrath-of-the-lich-king-classic"
    },
    {
      "version": "30402",
      "name": "3.4.2",
      "variant": "wotlk_classic",
      "gameVersionTypeId": 73713,
      "versionTypeName": "WoW Wrath of the Lich King Classic",
      "versionTypeSlug": "wow-wrath-of-the-lich-king-classic"
    },
    {
      "version": "30401",
      "name": "3.4.1",
      "variant": "wotlk_classic",
      "gameVersionTypeId": 73713,
      "versionTypeName": "WoW Wrath of the Lich King Classic",
      "versionTypeSlug": "wow-wrath-of-the-lich-king-classic"
    },
    {
      "version": "30403",
      "name": "3.4.3",
      "variant": "wotlk_classic",
      "gameVersionTypeId": 73713,
      "versionTypeName": "WoW Wrath of the Lich King Classic",
      "versionTypeSlug": "wow-wrath-of-the-lich-king-classic"
    },
    {
      "version": "30404",
      "name": "3.4.4",
      "variant": "wotlk_classic",
      "gameVersionTypeId": 73713,
      "versionTypeName": "WoW Wrath of the Lich King Classic",
      "versionTypeSlug": "wow-wrath-of-the-lich-king-classic"
    },
    {
      "version": "30405",
      "name": "3.4.5",
      "variant": "wotlk_classic",
      "gameVersionTypeId": 73713,
      "versionTypeName": "WoW Wrath of the Lich King Classic",
      "versionTypeSlug": "wow-wrath-of-the-lich-king-classic"
    },
    {
      "version": "40400",
      "name": "4.4.0",
      "variant": "cata_classic",
      "gameVersionTypeId": 77522,
      "versionTypeName": "WoW Cataclysm Classic",
      "versionTypeSlug": "wow-cataclysm-classic"
    },
    {
      "version": "40402",
      "name": "4.4.2",
      "variant": "cata_classic",
      "gameVersionTypeId": 77522,
      "versionTypeName": "WoW Cataclysm Classic",
      "versionTypeSlug": "wow-cataclysm-classic"
    },
    {
      "version": "40401",
      "name": "4.4.1",
      "variant": "cata_classic",
      "gameVersionTypeId": 77522,
      "versionTypeName": "WoW Cataclysm Classic",
      "versionTypeSlug": "wow-cataclysm-classic"
    },
    {
      "version": "50500",
      "name": "5.5.0",
      "variant": "mop_classic",
      "gameVersionTypeId": 79434,
      "versionTypeName": "WoW Mists of Pandaria Classic",
      "versionTypeSlug": "wow-mists-of-pandaria-classic"
    },
    {
      "version": "50501",
      "name": "5.5.1",
      "variant": "mop_classic",
      "gameVersionTypeId": 79434,
      "versionTypeName": "WoW Mists of Pandaria Classic",
      "versionTypeSlug": "wow-mists-of-pandaria-classic"
    }
  ],
  "versionsByVariant": {
    "classic_era": [
      {
        "version": "11507",
        "name": "1.15.7",
        "variant": "classic_era",
        "gameVersionTypeId": 67408,
        "versionTypeName": "WoW Classic Era",
        "versionTypeSlug": "wow-classic-era"
      },
      {
        "version": "11506",
        "name": "1.15.6",
        "variant": "classic_era",
        "gameVersionTypeId": 67408,
        "versionTypeName": "WoW Classic Era",
        "versionTypeSlug": "wow-classic-era"
      },
      {
        "version": "11505",
        "name": "1.15.5",
        "variant": "classic_era",
        "gameVersionTypeId": 67408,
        "versionTypeName": "WoW Classic Era",
        "versionTypeSlug": "wow-classic-era"
      },
      {
        "version": "11504",
        "name": "1.15.4",
        "variant": "classic_era",
        "gameVersionTypeId": 67408,
        "versionTypeName": "WoW Classic Era",
        "versionTypeSlug": "wow-classic-era"
      },
      {
        "version": "11503",
        "name": "1.15.3",
        "variant": "classic_era",
        "gameVersionTypeId": 67408,
        "versionTypeName": "WoW Classic Era",
        "versionTypeSlug": "wow-classic-era"
      },
      {
        "version": "11502",
        "name": "1.15.2",
        "variant": "classic_era",
        "gameVersionTypeId": 67408,
        "versionTypeName": "WoW Classic Era",
        "versionTypeSlug": "wow-classic-era"
      },
      {
        "version": "11501",
        "name": "1.15.1",
        "variant": "classic_era",
        "gameVersionTypeId": 67408,
        "versionTypeName": "WoW Classic Era",
        "versionTypeSlug": "wow-classic-era"
      },
      {
        "version": "11500",
        "name": "1.15.0",
        "variant": "classic_era",
        "gameVersionTypeId": 67408,
        "versionTypeName": "WoW Classic Era",
        "versionTypeSlug": "wow-classic-era"
      },
      {
        "version": "11404",
        "name": "1.14.4",
        "variant": "classic_era",
        "gameVersionTypeId": 67408,
        "versionTypeName": "WoW Classic Era",
        "versionTypeSlug": "wow-classic-era"
      },
      {
        "version": "11403",
        "name": "1.14.3",
        "variant": "classic_era",
        "gameVersionTypeId": 67408,
        "versionTypeName": "WoW Classic Era",
        "versionTypeSlug": "wow-classic-era"
      },
      {
        "version": "11402",
        "name": "1.14.2",
        "variant": "classic_era",
        "gameVersionTypeId": 67408,
        "versionTypeName": "WoW Classic Era",
        "versionTypeSlug": "wow-classic-era"
      },
      {
        "version": "11401",
        "name": "1.14.1",
        "variant": "classic_era",
        "gameVersionTypeId": 67408,
        "versionTypeName": "WoW Classic Era",
        "versionTypeSlug": "wow-classic-era"
      },
      {
        "version": "11400",
        "name": "1.14.0",
        "variant": "classic_era",
        "gameVersionTypeId": 67408,
        "versionTypeName": "WoW Classic Era",
        "versionTypeSlug": "wow-classic-era"
      },
      {
        "version": "11307",
        "name": "1.13.7",
        "variant": "classic_era",
        "gameVersionTypeId": 67408,
        "versionTypeName": "WoW Classic Era",
        "versionTypeSlug": "wow-classic-era"
      },
      {
        "version": "11306",
        "name": "1.13.6",
        "variant": "classic_era",
        "gameVersionTypeId": 67408,
        "versionTypeName": "WoW Classic Era",
        "versionTypeSlug": "wow-classic-era"
      },
      {
        "version": "11305",
        "name": "1.13.5",
        "variant": "classic_era",
        "gameVersionTypeId": 67408,
        "versionTypeName": "WoW Classic Era",
        "versionTypeSlug": "wow-classic-era"
      },
      {
        "version": "11304",
        "name": "1.13.4",
        "variant": "classic_era",
        "gameVersionTypeId": 67408,
        "versionTypeName": "WoW Classic Era",
        "versionTypeSlug": "wow-classic-era"
      },
      {
        "version": "11303",
        "name": "1.13.3",
        "variant": "classic_era",
        "gameVersionTypeId": 67408,
        "versionTypeName": "WoW Classic Era",
        "versionTypeSlug": "wow-classic-era"
      },
      {
        "version": "11302",
        "name": "1.13.2",
        "variant": "classic_era",
        "gameVersionTypeId": 67408,
        "versionTypeName": "WoW Classic Era",
        "versionTypeSlug": "wow-classic-era"
      },
      {
        "version": "11300",
        "name": "1.13.0",
        "variant": "classic_era",
        "gameVersionTypeId": 67408,
        "versionTypeName": "WoW Classic Era",
        "versionTypeSlug": "wow-classic-era"
      }
    ],
    "retail": [
      {
        "version": "120000",
        "name": "12.0.0",
        "variant": "retail",
        "gameVersionTypeId": 517,
        "versionTypeName": "WoW Retail",
        "versionTypeSlug": "wow-retail"
      },
      {
        "version": "110205",
        "name": "11.2.5",
        "variant": "retail",
        "gameVersionTypeId": 517,
        "versionTypeName": "WoW Retail",
        "versionTypeSlug": "wow-retail"
      },
      {
        "version": "110200",
        "name": "11.2.0",
        "variant": "retail",
        "gameVersionTypeId": 517,
        "versionTypeName": "WoW Retail",
        "versionTypeSlug": "wow-retail"
      },
      {
        "version": "110107",
        "name": "11.1.7",
        "variant": "retail",
        "gameVersionTypeId": 517,
        "versionTypeName": "WoW Retail",
        "versionTypeSlug": "wow-retail"
      },
      {
        "version": "110105",
        "name": "11.1.5",
        "variant": "retail",
        "gameVersionTypeId": 517,
        "versionTypeName": "WoW Retail",
        "versionTypeSlug": "wow-retail"
      },
      {
        "version": "110100",
        "name": "11.1.0",
        "variant": "retail",
        "gameVersionTypeId": 517,
        "versionTypeName": "WoW Retail",
        "versionTypeSlug": "wow-retail"
      },
      {
        "version": "110007",
        "name": "11.0.7",
        "variant": "retail",
        "gameVersionTypeId": 517,
        "versionTypeName": "WoW Retail",
        "versionTypeSlug": "wow-retail"
      },
      {
        "version": "110005",
        "name": "11.0.5",
        "variant": "retail",
        "gameVersionTypeId": 517,
        "versionTypeName": "WoW Retail",
        "versionTypeSlug": "wow-retail"
      },
      {
        "version": "110002",
        "name": "11.0.2",
        "variant": "retail",
        "gameVersionTypeId": 517,
        "versionTypeName": "WoW Retail",
        "versionTypeSlug": "wow-retail"
      },
      {
        "version": "110000",
        "name": "11.0.0",
        "variant": "retail",
        "gameVersionTypeId": 517,
        "versionTypeName": "WoW Retail",
        "versionTypeSlug": "wow-retail"
      },
      {
        "version": "100207",
        "name": "10.2.7",
        "variant": "retail",
        "gameVersionTypeId": 517,
        "versionTypeName": "WoW Retail",
        "versionTypeSlug": "wow-retail"
      },
      {
        "version": "100206",
        "name": "10.2.6",
        "variant": "retail",
        "gameVersionTypeId": 517,
        "versionTypeName": "WoW Retail",
        "versionTypeSlug": "wow-retail"
      },
      {
        "version": "100205",
        "name": "10.2.5",
        "variant": "retail",
        "gameVersionTypeId": 517,
        "versionTypeName": "WoW Retail",
        "versionTypeSlug": "wow-retail"
      },
      {
        "version": "100200",
        "name": "10.2.0",
        "variant": "retail",
        "gameVersionTypeId": 517,
        "versionTypeName": "WoW Retail",
        "versionTypeSlug": "wow-retail"
      },
      {
        "version": "100107",
        "name": "10.1.7",
        "variant": "retail",
        "gameVersionTypeId": 517,
        "versionTypeName": "WoW Retail",
        "versionTypeSlug": "wow-retail"
      },
      {
        "version": "100105",
        "name": "10.1.5",
        "variant": "retail",
        "gameVersionTypeId": 517,
        "versionTypeName": "WoW Retail",
        "versionTypeSlug": "wow-retail"
      },
      {
        "version": "100100",
        "name": "10.1.0",
        "variant": "retail",
        "gameVersionTypeId": 517,
        "versionTypeName": "WoW Retail",
        "versionTypeSlug": "wow-retail"
      },
      {
        "version": "100007",
        "name": "10.0.7",
        "variant": "retail",
        "gameVersionTypeId": 517,
        "versionTypeName": "WoW Retail",
        "versionTypeSlug": "wow-retail"
      },
      {
        "version": "100005",
        "name": "10.0.5",
        "variant": "retail",
        "gameVersionTypeId": 517,
        "versionTypeName": "WoW Retail",
        "versionTypeSlug": "wow-retail"
      },
      {
        "version": "100002",
        "name": "10.0.2",
        "variant": "retail",
        "gameVersionTypeId": 517,
        "versionTypeName": "WoW Retail",
        "versionTypeSlug": "wow-retail"
      },
      {
        "version": "100000",
        "name": "10.0.0",
        "variant": "retail",
        "gameVersionTypeId": 517,
        "versionTypeName": "WoW Retail",
        "versionTypeSlug": "wow-retail"
      },
      {
        "version": "90207",
        "name": "9.2.7",
        "variant": "retail",
        "gameVersionTypeId": 517,
        "versionTypeName": "WoW Retail",
        "versionTypeSlug": "wow-retail"
      },
      {
        "version": "90205",
        "name": "9.2.5",
        "variant": "retail",
        "gameVersionTypeId": 517,
        "versionTypeName": "WoW Retail",
        "versionTypeSlug": "wow-retail"
      },
      {
        "version": "90200",
        "name": "9.2.0",
        "variant": "retail",
        "gameVersionTypeId": 517,
        "versionTypeName": "WoW Retail",
        "versionTypeSlug": "wow-retail"
      },
      {
        "version": "90105",
        "name": "9.1.5",
        "variant": "retail",
        "gameVersionTypeId": 517,
        "versionTypeName": "WoW Retail",
        "versionTypeSlug": "wow-retail"
      },
      {
        "version": "90100",
        "name": "9.1.0",
        "variant": "retail",
        "gameVersionTypeId": 517,
        "versionTypeName": "WoW Retail",
        "versionTypeSlug": "wow-retail"
      },
      {
        "version": "90005",
        "name": "9.0.5",
        "variant": "retail",
        "gameVersionTypeId": 517,
        "versionTypeName": "WoW Retail",
        "versionTypeSlug": "wow-retail"
      },
      {
        "version": "90002",
        "name": "9.0.2",
        "variant": "retail",
        "gameVersionTypeId": 517,
        "versionTypeName": "WoW Retail",
        "versionTypeSlug": "wow-retail"
      },
      {
        "version": "90001",
        "name": "9.0.1",
        "variant": "retail",
        "gameVersionTypeId": 517,
        "versionTypeName": "WoW Retail",
        "versionTypeSlug": "wow-retail"
      },
      {
        "version": "80300",
        "name": "8.3.0",
        "variant": "retail",
        "gameVersionTypeId": 517,
        "versionTypeName": "WoW Retail",
        "versionTypeSlug": "wow-retail"
      },
      {
        "version": "80205",
        "name": "8.2.5",
        "variant": "retail",
        "gameVersionTypeId": 517,
        "versionTypeName": "WoW Retail",
        "versionTypeSlug": "wow-retail"
      },
      {
        "version": "80200",
        "name": "8.2.0",
        "variant": "retail",
        "gameVersionTypeId": 517,
        "versionTypeName": "WoW Retail",
        "versionTypeSlug": "wow-retail"
      },
      {
        "version": "80105",
        "name": "8.1.5",
        "variant": "retail",
        "gameVersionTypeId": 517,
        "versionTypeName": "WoW Retail",
        "versionTypeSlug": "wow-retail"
      },
      {
        "version": "80100",
        "name": "8.1.0",
        "variant": "retail",
        "gameVersionTypeId": 517,
        "versionTypeName": "WoW Retail",
        "versionTypeSlug": "wow-retail"
      },
      {
        "version": "80001",
        "name": "8.0.1",
        "variant": "retail",
        "gameVersionTypeId": 517,
        "versionTypeName": "WoW Retail",
        "versionTypeSlug": "wow-retail"
      },
      {
        "version": "70305",
        "name": "7.3.5",
        "variant": "retail",
        "gameVersionTypeId": 517,
        "versionTypeName": "WoW Retail",
        "versionTypeSlug": "wow-retail"
      },
      {
        "version": "70302",
        "name": "7.3.2",
        "variant": "retail",
        "gameVersionTypeId": 517,
        "versionTypeName": "WoW Retail",
        "versionTypeSlug": "wow-retail"
      },
      {
        "version": "70300",
        "name": "7.3.0",
        "variant": "retail",
        "gameVersionTypeId": 517,
        "versionTypeName": "WoW Retail",
        "versionTypeSlug": "wow-retail"
      },
      {
        "version": "70205",
        "name": "7.2.5",
        "variant": "retail",
        "gameVersionTypeId": 517,
        "versionTypeName": "WoW Retail",
        "versionTypeSlug": "wow-retail"
      },
      {
        "version": "70200",
        "name": "7.2.0",
        "variant": "retail",
        "gameVersionTypeId": 517,
        "versionTypeName": "WoW Retail",
        "versionTypeSlug": "wow-retail"
      },
      {
        "version": "70105",
        "name": "7.1.5",
        "variant": "retail",
        "gameVersionTypeId": 517,
        "versionTypeName": "WoW Retail",
        "versionTypeSlug": "wow-retail"
      },
      {
        "version": "70100",
        "name": "7.1.0",
        "variant": "retail",
        "gameVersionTypeId": 517,
        "versionTypeName": "WoW Retail",
        "versionTypeSlug": "wow-retail"
      },
      {
        "version": "70003",
        "name": "7.0.3",
        "variant": "retail",
        "gameVersionTypeId": 517,
        "versionTypeName": "WoW Retail",
        "versionTypeSlug": "wow-retail"
      },
      {
        "version": "60204",
        "name": "6.2.4",
        "variant": "retail",
        "gameVersionTypeId": 517,
        "versionTypeName": "WoW Retail",
        "versionTypeSlug": "wow-retail"
      },
      {
        "version": "60203",
        "name": "6.2.3",
        "variant": "retail",
        "gameVersionTypeId": 517,
        "versionTypeName": "WoW Retail",
        "versionTypeSlug": "wow-retail"
      },
      {
        "version": "60202",
        "name": "6.2.2",
        "variant": "retail",
        "gameVersionTypeId": 517,
        "versionTypeName": "WoW Retail",
        "versionTypeSlug": "wow-retail"
      },
      {
        "version": "60200",
        "name": "6.2.0",
        "variant": "retail",
        "gameVersionTypeId": 517,
        "versionTypeName": "WoW Retail",
        "versionTypeSlug": "wow-retail"
      },
      {
        "version": "60100",
        "name": "6.1.0",
        "variant": "retail",
        "gameVersionTypeId": 517,
        "versionTypeName": "WoW Retail",
        "versionTypeSlug": "wow-retail"
      },
      {
        "version": "60003",
        "name": "6.0.3",
        "variant": "retail",
        "gameVersionTypeId": 517,
        "versionTypeName": "WoW Retail",
        "versionTypeSlug": "wow-retail"
      },
      {
        "version": "60002",
        "name": "6.0.2",
        "variant": "retail",
        "gameVersionTypeId": 517,
        "versionTypeName": "WoW Retail",
        "versionTypeSlug": "wow-retail"
      },
      {
        "version": "60001",
        "name": "6.0.1",
        "variant": "retail",
        "gameVersionTypeId": 517,
        "versionTypeName": "WoW Retail",
        "versionTypeSlug": "wow-retail"
      },
      {
        "version": "50408",
        "name": "5.4.8",
        "variant": "retail",
        "gameVersionTypeId": 517,
        "versionTypeName": "WoW Retail",
        "versionTypeSlug": "wow-retail"
      },
      {
        "version": "50407",
        "name": "5.4.7",
        "variant": "retail",
        "gameVersionTypeId": 517,
        "versionTypeName": "WoW Retail",
        "versionTypeSlug": "wow-retail"
      },
      {
        "version": "50402",
        "name": "5.4.2",
        "variant": "retail",
        "gameVersionTypeId": 517,
        "versionTypeName": "WoW Retail",
        "versionTypeSlug": "wow-retail"
      },
      {
        "version": "50401",
        "name": "5.4.1",
        "variant": "retail",
        "gameVersionTypeId": 517,
        "versionTypeName": "WoW Retail",
        "versionTypeSlug": "wow-retail"
      },
      {
        "version": "50400",
        "name": "5.4.0",
        "variant": "retail",
        "gameVersionTypeId": 517,
        "versionTypeName": "WoW Retail",
        "versionTypeSlug": "wow-retail"
      },
      {
        "version": "50300",
        "name": "5.3.0",
        "variant": "retail",
        "gameVersionTypeId": 517,
        "versionTypeName": "WoW Retail",
        "versionTypeSlug": "wow-retail"
      },
      {
        "version": "50200",
        "name": "5.2.0",
        "variant": "retail",
        "gameVersionTypeId": 517,
        "versionTypeName": "WoW Retail",
        "versionTypeSlug": "wow-retail"
      },
      {
        "version": "50100",
        "name": "5.1.0",
        "variant": "retail",
        "gameVersionTypeId": 517,
        "versionTypeName": "WoW Retail",
        "versionTypeSlug": "wow-retail"
      },
      {
        "version": "50005",
        "name": "5.0.5",
        "variant": "retail",
        "gameVersionTypeId": 517,
        "versionTypeName": "WoW Retail",
        "versionTypeSlug": "wow-retail"
      },
      {
        "version": "50004",
        "name": "5.0.4",
        "variant": "retail",
        "gameVersionTypeId": 517,
        "versionTypeName": "WoW Retail",
        "versionTypeSlug": "wow-retail"
      },
      {
        "version": "40304",
        "name": "4.3.4",
        "variant": "retail",
        "gameVersionTypeId": 517,
        "versionTypeName": "WoW Retail",
        "versionTypeSlug": "wow-retail"
      },
      {
        "version": "40303",
        "name": "4.3.3",
        "variant": "retail",
        "gameVersionTypeId": 517,
        "versionTypeName": "WoW Retail",
        "versionTypeSlug": "wow-retail"
      },
      {
        "version": "40300",
        "name": "4.3.0",
        "variant": "retail",
        "gameVersionTypeId": 517,
        "versionTypeName": "WoW Retail",
        "versionTypeSlug": "wow-retail"
      },
      {
        "version": "40200",
        "name": "4.2.0",
        "variant": "retail",
        "gameVersionTypeId": 517,
        "versionTypeName": "WoW Retail",
        "versionTypeSlug": "wow-retail"
      },
      {
        "version": "40100",
        "name": "4.1.0",
        "variant": "retail",
        "gameVersionTypeId": 517,
        "versionTypeName": "WoW Retail",
        "versionTypeSlug": "wow-retail"
      },
      {
        "version": "40006",
        "name": "4.0.6",
        "variant": "retail",
        "gameVersionTypeId": 517,
        "versionTypeName": "WoW Retail",
        "versionTypeSlug": "wow-retail"
      },
      {
        "version": "40003",
        "name": "4.0.3a",
        "variant": "retail",
        "gameVersionTypeId": 517,
        "versionTypeName": "WoW Retail",
        "versionTypeSlug": "wow-retail"
      },
      {
        "version": "40003",
        "name": "4.0.3",
        "variant": "retail",
        "gameVersionTypeId": 517,
        "versionTypeName": "WoW Retail",
        "versionTypeSlug": "wow-retail"
      },
      {
        "version": "40001",
        "name": "4.0.1",
        "variant": "retail",
        "gameVersionTypeId": 517,
        "versionTypeName": "WoW Retail",
        "versionTypeSlug": "wow-retail"
      },
      {
        "version": "30305",
        "name": "3.3.5",
        "variant": "retail",
        "gameVersionTypeId": 517,
        "versionTypeName": "WoW Retail",
        "versionTypeSlug": "wow-retail"
      },
      {
        "version": "30303",
        "name": "3.3.3",
        "variant": "retail",
        "gameVersionTypeId": 517,
        "versionTypeName": "WoW Retail",
        "versionTypeSlug": "wow-retail"
      },
      {
        "version": "30300",
        "name": "3.3.0",
        "variant": "retail",
        "gameVersionTypeId": 517,
        "versionTypeName": "WoW Retail",
        "versionTypeSlug": "wow-retail"
      },
      {
        "version": "30200",
        "name": "3.2.0",
        "variant": "retail",
        "gameVersionTypeId": 517,
        "versionTypeName": "WoW Retail",
        "versionTypeSlug": "wow-retail"
      },
      {
        "version": "30100",
        "name": "3.1.0",
        "variant": "retail",
        "gameVersionTypeId": 517,
        "versionTypeName": "WoW Retail",
        "versionTypeSlug": "wow-retail"
      },
      {
        "version": "30009",
        "name": "3.0.9",
        "variant": "retail",
        "gameVersionTypeId": 517,
        "versionTypeName": "WoW Retail",
        "versionTypeSlug": "wow-retail"
      },
      {
        "version": "30008",
        "name": "3.0.8",
        "variant": "retail",
        "gameVersionTypeId": 517,
        "versionTypeName": "WoW Retail",
        "versionTypeSlug": "wow-retail"
      },
      {
        "version": "30003",
        "name": "3.0.3",
        "variant": "retail",
        "gameVersionTypeId": 517,
        "versionTypeName": "WoW Retail",
        "versionTypeSlug": "wow-retail"
      },
      {
        "version": "30002",
        "name": "3.0.2",
        "variant": "retail",
        "gameVersionTypeId": 517,
        "versionTypeName": "WoW Retail",
        "versionTypeSlug": "wow-retail"
      },
      {
        "version": "20403",
        "name": "2.4.3",
        "variant": "retail",
        "gameVersionTypeId": 517,
        "versionTypeName": "WoW Retail",
        "versionTypeSlug": "wow-retail"
      },
      {
        "version": "20402",
        "name": "2.4.2",
        "variant": "retail",
        "gameVersionTypeId": 517,
        "versionTypeName": "WoW Retail",
        "versionTypeSlug": "wow-retail"
      },
      {
        "version": "20401",
        "name": "2.4.1",
        "variant": "retail",
        "gameVersionTypeId": 517,
        "versionTypeName": "WoW Retail",
        "versionTypeSlug": "wow-retail"
      },
      {
        "version": "20400",
        "name": "2.4.0",
        "variant": "retail",
        "gameVersionTypeId": 517,
        "versionTypeName": "WoW Retail",
        "versionTypeSlug": "wow-retail"
      },
      {
        "version": "20303",
        "name": "2.3.3",
        "variant": "retail",
        "gameVersionTypeId": 517,
        "versionTypeName": "WoW Retail",
        "versionTypeSlug": "wow-retail"
      },
      {
        "version": "20302",
        "name": "2.3.2",
        "variant": "retail",
        "gameVersionTypeId": 517,
        "versionTypeName": "WoW Retail",
        "versionTypeSlug": "wow-retail"
      },
      {
        "version": "20300",
        "name": "2.3.0",
        "variant": "retail",
        "gameVersionTypeId": 517,
        "versionTypeName": "WoW Retail",
        "versionTypeSlug": "wow-retail"
      },
      {
        "version": "20203",
        "name": "2.2.3",
        "variant": "retail",
        "gameVersionTypeId": 517,
        "versionTypeName": "WoW Retail",
        "versionTypeSlug": "wow-retail"
      },
      {
        "version": "20202",
        "name": "2.2.2",
        "variant": "retail",
        "gameVersionTypeId": 517,
        "versionTypeName": "WoW Retail",
        "versionTypeSlug": "wow-retail"
      },
      {
        "version": "20200",
        "name": "2.2.0",
        "variant": "retail",
        "gameVersionTypeId": 517,
        "versionTypeName": "WoW Retail",
        "versionTypeSlug": "wow-retail"
      },
      {
        "version": "20103",
        "name": "2.1.3",
        "variant": "retail",
        "gameVersionTypeId": 517,
        "versionTypeName": "WoW Retail",
        "versionTypeSlug": "wow-retail"
      },
      {
        "version": "20102",
        "name": "2.1.2",
        "variant": "retail",
        "gameVersionTypeId": 517,
        "versionTypeName": "WoW Retail",
        "versionTypeSlug": "wow-retail"
      },
      {
        "version": "20101",
        "name": "2.1.1",
        "variant": "retail",
        "gameVersionTypeId": 517,
        "versionTypeName": "WoW Retail",
        "versionTypeSlug": "wow-retail"
      },
      {
        "version": "20100",
        "name": "2.1.0",
        "variant": "retail",
        "gameVersionTypeId": 517,
        "versionTypeName": "WoW Retail",
        "versionTypeSlug": "wow-retail"
      },
      {
        "version": "20012",
        "name": "2.0.12",
        "variant": "retail",
        "gameVersionTypeId": 517,
        "versionTypeName": "WoW Retail",
        "versionTypeSlug": "wow-retail"
      },
      {
        "version": "20006",
        "name": "2.0.6",
        "variant": "retail",
        "gameVersionTypeId": 517,
        "versionTypeName": "WoW Retail",
        "versionTypeSlug": "wow-retail"
      },
      {
        "version": "20003",
        "name": "2.0.3",
        "variant": "retail",
        "gameVersionTypeId": 517,
        "versionTypeName": "WoW Retail",
        "versionTypeSlug": "wow-retail"
      },
      {
        "version": "20001",
        "name": "2.0.1",
        "variant": "retail",
        "gameVersionTypeId": 517,
        "versionTypeName": "WoW Retail",
        "versionTypeSlug": "wow-retail"
      },
      {
        "version": "11200",
        "name": "1.12.0",
        "variant": "retail",
        "gameVersionTypeId": 517,
        "versionTypeName": "WoW Retail",
        "versionTypeSlug": "wow-retail"
      },
      {
        "version": "11100",
        "name": "1.11.0",
        "variant": "retail",
        "gameVersionTypeId": 517,
        "versionTypeName": "WoW Retail",
        "versionTypeSlug": "wow-retail"
      },
      {
        "version": "11000",
        "name": "1.10.0",
        "variant": "retail",
        "gameVersionTypeId": 517,
        "versionTypeName": "WoW Retail",
        "versionTypeSlug": "wow-retail"
      },
      {
        "version": "10900",
        "name": "1.9.0",
        "variant": "retail",
        "gameVersionTypeId": 517,
        "versionTypeName": "WoW Retail",
        "versionTypeSlug": "wow-retail"
      },
      {
        "version": "10800",
        "name": "1.8.0",
        "variant": "retail",
        "gameVersionTypeId": 517,
        "versionTypeName": "WoW Retail",
        "versionTypeSlug": "wow-retail"
      },
      {
        "version": "10700",
        "name": "1.7.0",
        "variant": "retail",
        "gameVersionTypeId": 517,
        "versionTypeName": "WoW Retail",
        "versionTypeSlug": "wow-retail"
      },
      {
        "version": "10600",
        "name": "1.6.0",
        "variant": "retail",
        "gameVersionTypeId": 517,
        "versionTypeName": "WoW Retail",
        "versionTypeSlug": "wow-retail"
      },
      {
        "version": "10500",
        "name": "1.5.0",
        "variant": "retail",
        "gameVersionTypeId": 517,
        "versionTypeName": "WoW Retail",
        "versionTypeSlug": "wow-retail"
      },
      {
        "version": "10400",
        "name": "1.4.0",
        "variant": "retail",
        "gameVersionTypeId": 517,
        "versionTypeName": "WoW Retail",
        "versionTypeSlug": "wow-retail"
      },
      {
        "version": "10300",
        "name": "1.3.0",
        "variant": "retail",
        "gameVersionTypeId": 517,
        "versionTypeName": "WoW Retail",
        "versionTypeSlug": "wow-retail"
      },
      {
        "version": "10200",
        "name": "1.2.0",
        "variant": "retail",
        "gameVersionTypeId": 517,
        "versionTypeName": "WoW Retail",
        "versionTypeSlug": "wow-retail"
      },
      {
        "version": "10100",
        "name": "1.1.0",
        "variant": "retail",
        "gameVersionTypeId": 517,
        "versionTypeName": "WoW Retail",
        "versionTypeSlug": "wow-retail"
      },
      {
        "version": "10000",
        "name": "1.0.0",
        "variant": "retail",
        "gameVersionTypeId": 517,
        "versionTypeName": "WoW Retail",
        "versionTypeSlug": "wow-retail"
      }
    ],
    "tbc_classic": [
      {
        "version": "20504",
        "name": "2.5.4",
        "variant": "tbc_classic",
        "gameVersionTypeId": 73246,
        "versionTypeName": "WoW Burning Crusade Classic",
        "versionTypeSlug": "wow-burning-crusade-classic"
      },
      {
        "version": "20503",
        "name": "2.5.3",
        "variant": "tbc_classic",
        "gameVersionTypeId": 73246,
        "versionTypeName": "WoW Burning Crusade Classic",
        "versionTypeSlug": "wow-burning-crusade-classic"
      },
      {
        "version": "20502",
        "name": "2.5.2",
        "variant": "tbc_classic",
        "gameVersionTypeId": 73246,
        "versionTypeName": "WoW Burning Crusade Classic",
        "versionTypeSlug": "wow-burning-crusade-classic"
      },
      {
        "version": "20501",
        "name": "2.5.1",
        "variant": "tbc_classic",
        "gameVersionTypeId": 73246,
        "versionTypeName": "WoW Burning Crusade Classic",
        "versionTypeSlug": "wow-burning-crusade-classic"
      }
    ],
    "wotlk_classic": [
      {
        "version": "30405",
        "name": "3.4.5",
        "variant": "wotlk_classic",
        "gameVersionTypeId": 73713,
        "versionTypeName": "WoW Wrath of the Lich King Classic",
        "versionTypeSlug": "wow-wrath-of-the-lich-king-classic"
      },
      {
        "version": "30404",
        "name": "3.4.4",
        "variant": "wotlk_classic",
        "gameVersionTypeId": 73713,
        "versionTypeName": "WoW Wrath of the Lich King Classic",
        "versionTypeSlug": "wow-wrath-of-the-lich-king-classic"
      },
      {
        "version": "30403",
        "name": "3.4.3",
        "variant": "wotlk_classic",
        "gameVersionTypeId": 73713,
        "versionTypeName": "WoW Wrath of the Lich King Classic",
        "versionTypeSlug": "wow-wrath-of-the-lich-king-classic"
      },
      {
        "version": "30402",
        "name": "3.4.2",
        "variant": "wotlk_classic",
        "gameVersionTypeId": 73713,
        "versionTypeName": "WoW Wrath of the Lich King Classic",
        "versionTypeSlug": "wow-wrath-of-the-lich-king-classic"
      },
      {
        "version": "30401",
        "name": "3.4.1",
        "variant": "wotlk_classic",
        "gameVersionTypeId": 73713,
        "versionTypeName": "WoW Wrath of the Lich King Classic",
        "versionTypeSlug": "wow-wrath-of-the-lich-king-classic"
      },
      {
        "version": "30400",
        "name": "3.4.0",
        "variant": "wotlk_classic",
        "gameVersionTypeId": 73713,
        "versionTypeName": "WoW Wrath of the Lich King Classic",
        "versionTypeSlug": "wow-wrath-of-the-lich-king-classic"
      }
    ],
    "cata_classic": [
      {
        "version": "40402",
        "name": "4.4.2",
        "variant": "cata_classic",
        "gameVersionTypeId": 77522,
        "versionTypeName": "WoW Cataclysm Classic",
        "versionTypeSlug": "wow-cataclysm-classic"
      },
      {
        "version": "40401",
        "name": "4.4.1",
        "variant": "cata_classic",
        "gameVersionTypeId": 77522,
        "versionTypeName": "WoW Cataclysm Classic",
        "versionTypeSlug": "wow-cataclysm-classic"
      },
      {
        "version": "40400",
        "name": "4.4.0",
        "variant": "cata_classic",
        "gameVersionTypeId": 77522,
        "versionTypeName": "WoW Cataclysm Classic",
        "versionTypeSlug": "wow-cataclysm-classic"
      }
    ],
    "mop_classic": [
      {
        "version": "50501",
        "name": "5.5.1",
        "variant": "mop_classic",
        "gameVersionTypeId": 79434,
        "versionTypeName": "WoW Mists of Pandaria Classic",
        "versionTypeSlug": "wow-mists-of-pandaria-classic"
      },
      {
        "version": "50500",
        "name": "5.5.0",
        "variant": "mop_classic",
        "gameVersionTypeId": 79434,
        "versionTypeName": "WoW Mists of Pandaria Classic",
        "versionTypeSlug": "wow-mists-of-pandaria-classic"
      }
    ]
  },
  "versionTypes": {
    "517": {
      "id": 517,
      "name": "WoW Retail",
      "slug": "wow-retail",
      "variant": "retail"
    },
    "67408": {
      "id": 67408,
      "name": "WoW Classic Era",
      "slug": "wow-classic-era",
      "variant": "classic_era"
    },
    "73246": {
      "id": 73246,
      "name": "WoW Burning Crusade Classic",
      "slug": "wow-burning-crusade-classic",
      "variant": "tbc_classic"
    },
    "73713": {
      "id": 73713,
      "name": "WoW Wrath of the Lich King Classic",
      "slug": "wow-wrath-of-the-lich-king-classic",
      "variant": "wotlk_classic"
    },
    "77522": {
      "id": 77522,
      "name": "WoW Cataclysm Classic",
      "slug": "wow-cataclysm-classic",
      "variant": "cata_classic"
    },
    "79434": {
      "id": 79434,
      "name": "WoW Mists of Pandaria Classic",
      "slug": "wow-mists-of-pandaria-classic",
      "variant": "mop_classic"
    }
  },
  "summary": {
    "classic_era": 20,
    "tbc_classic": 4,
    "wotlk_classic": 6,
    "cata_classic": 3,
    "mop_classic": 2,
    "retail": 110
  }
}<|MERGE_RESOLUTION|>--- conflicted
+++ resolved
@@ -1,9 +1,5 @@
 {
-<<<<<<< HEAD
-  "lastUpdated": "2025-10-01T18:02:55.407Z",
-=======
   "lastUpdated": "2025-09-30T12:03:09.983Z",
->>>>>>> 33486ebb
   "versions": [
     {
       "version": "11400",
