{
<<<<<<< HEAD
  "lastUpdated": "2025-10-04T00:07:21.905Z",
=======
  "lastUpdated": "2025-09-30T12:03:09.983Z",
>>>>>>> 72c68353
  "versions": [
    {
      "version": "11400",
      "name": "1.14.0",
      "variant": "classic_era",
      "gameVersionTypeId": 67408,
      "versionTypeName": "WoW Classic Era",
      "versionTypeSlug": "wow-classic-era"
    },
    {
      "version": "11302",
      "name": "1.13.2",
      "variant": "classic_era",
      "gameVersionTypeId": 67408,
      "versionTypeName": "WoW Classic Era",
      "versionTypeSlug": "wow-classic-era"
    },
    {
      "version": "11300",
      "name": "1.13.0",
      "variant": "classic_era",
      "gameVersionTypeId": 67408,
      "versionTypeName": "WoW Classic Era",
      "versionTypeSlug": "wow-classic-era"
    },
    {
      "version": "11305",
      "name": "1.13.5",
      "variant": "classic_era",
      "gameVersionTypeId": 67408,
      "versionTypeName": "WoW Classic Era",
      "versionTypeSlug": "wow-classic-era"
    },
    {
      "version": "11307",
      "name": "1.13.7",
      "variant": "classic_era",
      "gameVersionTypeId": 67408,
      "versionTypeName": "WoW Classic Era",
      "versionTypeSlug": "wow-classic-era"
    },
    {
      "version": "11306",
      "name": "1.13.6",
      "variant": "classic_era",
      "gameVersionTypeId": 67408,
      "versionTypeName": "WoW Classic Era",
      "versionTypeSlug": "wow-classic-era"
    },
    {
      "version": "11304",
      "name": "1.13.4",
      "variant": "classic_era",
      "gameVersionTypeId": 67408,
      "versionTypeName": "WoW Classic Era",
      "versionTypeSlug": "wow-classic-era"
    },
    {
      "version": "11303",
      "name": "1.13.3",
      "variant": "classic_era",
      "gameVersionTypeId": 67408,
      "versionTypeName": "WoW Classic Era",
      "versionTypeSlug": "wow-classic-era"
    },
    {
      "version": "11401",
      "name": "1.14.1",
      "variant": "classic_era",
      "gameVersionTypeId": 67408,
      "versionTypeName": "WoW Classic Era",
      "versionTypeSlug": "wow-classic-era"
    },
    {
      "version": "11402",
      "name": "1.14.2",
      "variant": "classic_era",
      "gameVersionTypeId": 67408,
      "versionTypeName": "WoW Classic Era",
      "versionTypeSlug": "wow-classic-era"
    },
    {
      "version": "11403",
      "name": "1.14.3",
      "variant": "classic_era",
      "gameVersionTypeId": 67408,
      "versionTypeName": "WoW Classic Era",
      "versionTypeSlug": "wow-classic-era"
    },
    {
      "version": "11404",
      "name": "1.14.4",
      "variant": "classic_era",
      "gameVersionTypeId": 67408,
      "versionTypeName": "WoW Classic Era",
      "versionTypeSlug": "wow-classic-era"
    },
    {
      "version": "11500",
      "name": "1.15.0",
      "variant": "classic_era",
      "gameVersionTypeId": 67408,
      "versionTypeName": "WoW Classic Era",
      "versionTypeSlug": "wow-classic-era"
    },
    {
      "version": "11501",
      "name": "1.15.1",
      "variant": "classic_era",
      "gameVersionTypeId": 67408,
      "versionTypeName": "WoW Classic Era",
      "versionTypeSlug": "wow-classic-era"
    },
    {
      "version": "11502",
      "name": "1.15.2",
      "variant": "classic_era",
      "gameVersionTypeId": 67408,
      "versionTypeName": "WoW Classic Era",
      "versionTypeSlug": "wow-classic-era"
    },
    {
      "version": "11503",
      "name": "1.15.3",
      "variant": "classic_era",
      "gameVersionTypeId": 67408,
      "versionTypeName": "WoW Classic Era",
      "versionTypeSlug": "wow-classic-era"
    },
    {
      "version": "11506",
      "name": "1.15.6",
      "variant": "classic_era",
      "gameVersionTypeId": 67408,
      "versionTypeName": "WoW Classic Era",
      "versionTypeSlug": "wow-classic-era"
    },
    {
      "version": "11504",
      "name": "1.15.4",
      "variant": "classic_era",
      "gameVersionTypeId": 67408,
      "versionTypeName": "WoW Classic Era",
      "versionTypeSlug": "wow-classic-era"
    },
    {
      "version": "11505",
      "name": "1.15.5",
      "variant": "classic_era",
      "gameVersionTypeId": 67408,
      "versionTypeName": "WoW Classic Era",
      "versionTypeSlug": "wow-classic-era"
    },
    {
      "version": "11507",
      "name": "1.15.7",
      "variant": "classic_era",
      "gameVersionTypeId": 67408,
      "versionTypeName": "WoW Classic Era",
      "versionTypeSlug": "wow-classic-era"
    },
    {
      "version": "70205",
      "name": "7.2.5",
      "variant": "retail",
      "gameVersionTypeId": 517,
      "versionTypeName": "WoW Retail",
      "versionTypeSlug": "wow-retail"
    },
    {
      "version": "20400",
      "name": "2.4.0",
      "variant": "retail",
      "gameVersionTypeId": 517,
      "versionTypeName": "WoW Retail",
      "versionTypeSlug": "wow-retail"
    },
    {
      "version": "11100",
      "name": "1.11.0",
      "variant": "retail",
      "gameVersionTypeId": 517,
      "versionTypeName": "WoW Retail",
      "versionTypeSlug": "wow-retail"
    },
    {
      "version": "10800",
      "name": "1.8.0",
      "variant": "retail",
      "gameVersionTypeId": 517,
      "versionTypeName": "WoW Retail",
      "versionTypeSlug": "wow-retail"
    },
    {
      "version": "50408",
      "name": "5.4.8",
      "variant": "retail",
      "gameVersionTypeId": 517,
      "versionTypeName": "WoW Retail",
      "versionTypeSlug": "wow-retail"
    },
    {
      "version": "20101",
      "name": "2.1.1",
      "variant": "retail",
      "gameVersionTypeId": 517,
      "versionTypeName": "WoW Retail",
      "versionTypeSlug": "wow-retail"
    },
    {
      "version": "90105",
      "name": "9.1.5",
      "variant": "retail",
      "gameVersionTypeId": 517,
      "versionTypeName": "WoW Retail",
      "versionTypeSlug": "wow-retail"
    },
    {
      "version": "10500",
      "name": "1.5.0",
      "variant": "retail",
      "gameVersionTypeId": 517,
      "versionTypeName": "WoW Retail",
      "versionTypeSlug": "wow-retail"
    },
    {
      "version": "50401",
      "name": "5.4.1",
      "variant": "retail",
      "gameVersionTypeId": 517,
      "versionTypeName": "WoW Retail",
      "versionTypeSlug": "wow-retail"
    },
    {
      "version": "20402",
      "name": "2.4.2",
      "variant": "retail",
      "gameVersionTypeId": 517,
      "versionTypeName": "WoW Retail",
      "versionTypeSlug": "wow-retail"
    },
    {
      "version": "10900",
      "name": "1.9.0",
      "variant": "retail",
      "gameVersionTypeId": 517,
      "versionTypeName": "WoW Retail",
      "versionTypeSlug": "wow-retail"
    },
    {
      "version": "11200",
      "name": "1.12.0",
      "variant": "retail",
      "gameVersionTypeId": 517,
      "versionTypeName": "WoW Retail",
      "versionTypeSlug": "wow-retail"
    },
    {
      "version": "30008",
      "name": "3.0.8",
      "variant": "retail",
      "gameVersionTypeId": 517,
      "versionTypeName": "WoW Retail",
      "versionTypeSlug": "wow-retail"
    },
    {
      "version": "50004",
      "name": "5.0.4",
      "variant": "retail",
      "gameVersionTypeId": 517,
      "versionTypeName": "WoW Retail",
      "versionTypeSlug": "wow-retail"
    },
    {
      "version": "20300",
      "name": "2.3.0",
      "variant": "retail",
      "gameVersionTypeId": 517,
      "versionTypeName": "WoW Retail",
      "versionTypeSlug": "wow-retail"
    },
    {
      "version": "20012",
      "name": "2.0.12",
      "variant": "retail",
      "gameVersionTypeId": 517,
      "versionTypeName": "WoW Retail",
      "versionTypeSlug": "wow-retail"
    },
    {
      "version": "40006",
      "name": "4.0.6",
      "variant": "retail",
      "gameVersionTypeId": 517,
      "versionTypeName": "WoW Retail",
      "versionTypeSlug": "wow-retail"
    },
    {
      "version": "60003",
      "name": "6.0.3",
      "variant": "retail",
      "gameVersionTypeId": 517,
      "versionTypeName": "WoW Retail",
      "versionTypeSlug": "wow-retail"
    },
    {
      "version": "10000",
      "name": "1.0.0",
      "variant": "retail",
      "gameVersionTypeId": 517,
      "versionTypeName": "WoW Retail",
      "versionTypeSlug": "wow-retail"
    },
    {
      "version": "20100",
      "name": "2.1.0",
      "variant": "retail",
      "gameVersionTypeId": 517,
      "versionTypeName": "WoW Retail",
      "versionTypeSlug": "wow-retail"
    },
    {
      "version": "20401",
      "name": "2.4.1",
      "variant": "retail",
      "gameVersionTypeId": 517,
      "versionTypeName": "WoW Retail",
      "versionTypeSlug": "wow-retail"
    },
    {
      "version": "20203",
      "name": "2.2.3",
      "variant": "retail",
      "gameVersionTypeId": 517,
      "versionTypeName": "WoW Retail",
      "versionTypeSlug": "wow-retail"
    },
    {
      "version": "40200",
      "name": "4.2.0",
      "variant": "retail",
      "gameVersionTypeId": 517,
      "versionTypeName": "WoW Retail",
      "versionTypeSlug": "wow-retail"
    },
    {
      "version": "80001",
      "name": "8.0.1",
      "variant": "retail",
      "gameVersionTypeId": 517,
      "versionTypeName": "WoW Retail",
      "versionTypeSlug": "wow-retail"
    },
    {
      "version": "50200",
      "name": "5.2.0",
      "variant": "retail",
      "gameVersionTypeId": 517,
      "versionTypeName": "WoW Retail",
      "versionTypeSlug": "wow-retail"
    },
    {
      "version": "50407",
      "name": "5.4.7",
      "variant": "retail",
      "gameVersionTypeId": 517,
      "versionTypeName": "WoW Retail",
      "versionTypeSlug": "wow-retail"
    },
    {
      "version": "50100",
      "name": "5.1.0",
      "variant": "retail",
      "gameVersionTypeId": 517,
      "versionTypeName": "WoW Retail",
      "versionTypeSlug": "wow-retail"
    },
    {
      "version": "40100",
      "name": "4.1.0",
      "variant": "retail",
      "gameVersionTypeId": 517,
      "versionTypeName": "WoW Retail",
      "versionTypeSlug": "wow-retail"
    },
    {
      "version": "10600",
      "name": "1.6.0",
      "variant": "retail",
      "gameVersionTypeId": 517,
      "versionTypeName": "WoW Retail",
      "versionTypeSlug": "wow-retail"
    },
    {
      "version": "20006",
      "name": "2.0.6",
      "variant": "retail",
      "gameVersionTypeId": 517,
      "versionTypeName": "WoW Retail",
      "versionTypeSlug": "wow-retail"
    },
    {
      "version": "80300",
      "name": "8.3.0",
      "variant": "retail",
      "gameVersionTypeId": 517,
      "versionTypeName": "WoW Retail",
      "versionTypeSlug": "wow-retail"
    },
    {
      "version": "60002",
      "name": "6.0.2",
      "variant": "retail",
      "gameVersionTypeId": 517,
      "versionTypeName": "WoW Retail",
      "versionTypeSlug": "wow-retail"
    },
    {
      "version": "40300",
      "name": "4.3.0",
      "variant": "retail",
      "gameVersionTypeId": 517,
      "versionTypeName": "WoW Retail",
      "versionTypeSlug": "wow-retail"
    },
    {
      "version": "10200",
      "name": "1.2.0",
      "variant": "retail",
      "gameVersionTypeId": 517,
      "versionTypeName": "WoW Retail",
      "versionTypeSlug": "wow-retail"
    },
    {
      "version": "40003",
      "name": "4.0.3a",
      "variant": "retail",
      "gameVersionTypeId": 517,
      "versionTypeName": "WoW Retail",
      "versionTypeSlug": "wow-retail"
    },
    {
      "version": "90002",
      "name": "9.0.2",
      "variant": "retail",
      "gameVersionTypeId": 517,
      "versionTypeName": "WoW Retail",
      "versionTypeSlug": "wow-retail"
    },
    {
      "version": "11000",
      "name": "1.10.0",
      "variant": "retail",
      "gameVersionTypeId": 517,
      "versionTypeName": "WoW Retail",
      "versionTypeSlug": "wow-retail"
    },
    {
      "version": "10300",
      "name": "1.3.0",
      "variant": "retail",
      "gameVersionTypeId": 517,
      "versionTypeName": "WoW Retail",
      "versionTypeSlug": "wow-retail"
    },
    {
      "version": "10400",
      "name": "1.4.0",
      "variant": "retail",
      "gameVersionTypeId": 517,
      "versionTypeName": "WoW Retail",
      "versionTypeSlug": "wow-retail"
    },
    {
      "version": "80200",
      "name": "8.2.0",
      "variant": "retail",
      "gameVersionTypeId": 517,
      "versionTypeName": "WoW Retail",
      "versionTypeSlug": "wow-retail"
    },
    {
      "version": "30100",
      "name": "3.1.0",
      "variant": "retail",
      "gameVersionTypeId": 517,
      "versionTypeName": "WoW Retail",
      "versionTypeSlug": "wow-retail"
    },
    {
      "version": "40003",
      "name": "4.0.3",
      "variant": "retail",
      "gameVersionTypeId": 517,
      "versionTypeName": "WoW Retail",
      "versionTypeSlug": "wow-retail"
    },
    {
      "version": "70305",
      "name": "7.3.5",
      "variant": "retail",
      "gameVersionTypeId": 517,
      "versionTypeName": "WoW Retail",
      "versionTypeSlug": "wow-retail"
    },
    {
      "version": "70105",
      "name": "7.1.5",
      "variant": "retail",
      "gameVersionTypeId": 517,
      "versionTypeName": "WoW Retail",
      "versionTypeSlug": "wow-retail"
    },
    {
      "version": "70302",
      "name": "7.3.2",
      "variant": "retail",
      "gameVersionTypeId": 517,
      "versionTypeName": "WoW Retail",
      "versionTypeSlug": "wow-retail"
    },
    {
      "version": "30002",
      "name": "3.0.2",
      "variant": "retail",
      "gameVersionTypeId": 517,
      "versionTypeName": "WoW Retail",
      "versionTypeSlug": "wow-retail"
    },
    {
      "version": "60202",
      "name": "6.2.2",
      "variant": "retail",
      "gameVersionTypeId": 517,
      "versionTypeName": "WoW Retail",
      "versionTypeSlug": "wow-retail"
    },
    {
      "version": "30003",
      "name": "3.0.3",
      "variant": "retail",
      "gameVersionTypeId": 517,
      "versionTypeName": "WoW Retail",
      "versionTypeSlug": "wow-retail"
    },
    {
      "version": "60203",
      "name": "6.2.3",
      "variant": "retail",
      "gameVersionTypeId": 517,
      "versionTypeName": "WoW Retail",
      "versionTypeSlug": "wow-retail"
    },
    {
      "version": "20001",
      "name": "2.0.1",
      "variant": "retail",
      "gameVersionTypeId": 517,
      "versionTypeName": "WoW Retail",
      "versionTypeSlug": "wow-retail"
    },
    {
      "version": "50300",
      "name": "5.3.0",
      "variant": "retail",
      "gameVersionTypeId": 517,
      "versionTypeName": "WoW Retail",
      "versionTypeSlug": "wow-retail"
    },
    {
      "version": "60001",
      "name": "6.0.1",
      "variant": "retail",
      "gameVersionTypeId": 517,
      "versionTypeName": "WoW Retail",
      "versionTypeSlug": "wow-retail"
    },
    {
      "version": "70300",
      "name": "7.3.0",
      "variant": "retail",
      "gameVersionTypeId": 517,
      "versionTypeName": "WoW Retail",
      "versionTypeSlug": "wow-retail"
    },
    {
      "version": "20003",
      "name": "2.0.3",
      "variant": "retail",
      "gameVersionTypeId": 517,
      "versionTypeName": "WoW Retail",
      "versionTypeSlug": "wow-retail"
    },
    {
      "version": "20102",
      "name": "2.1.2",
      "variant": "retail",
      "gameVersionTypeId": 517,
      "versionTypeName": "WoW Retail",
      "versionTypeSlug": "wow-retail"
    },
    {
      "version": "60100",
      "name": "6.1.0",
      "variant": "retail",
      "gameVersionTypeId": 517,
      "versionTypeName": "WoW Retail",
      "versionTypeSlug": "wow-retail"
    },
    {
      "version": "20103",
      "name": "2.1.3",
      "variant": "retail",
      "gameVersionTypeId": 517,
      "versionTypeName": "WoW Retail",
      "versionTypeSlug": "wow-retail"
    },
    {
      "version": "50400",
      "name": "5.4.0",
      "variant": "retail",
      "gameVersionTypeId": 517,
      "versionTypeName": "WoW Retail",
      "versionTypeSlug": "wow-retail"
    },
    {
      "version": "60200",
      "name": "6.2.0",
      "variant": "retail",
      "gameVersionTypeId": 517,
      "versionTypeName": "WoW Retail",
      "versionTypeSlug": "wow-retail"
    },
    {
      "version": "80205",
      "name": "8.2.5",
      "variant": "retail",
      "gameVersionTypeId": 517,
      "versionTypeName": "WoW Retail",
      "versionTypeSlug": "wow-retail"
    },
    {
      "version": "30009",
      "name": "3.0.9",
      "variant": "retail",
      "gameVersionTypeId": 517,
      "versionTypeName": "WoW Retail",
      "versionTypeSlug": "wow-retail"
    },
    {
      "version": "40303",
      "name": "4.3.3",
      "variant": "retail",
      "gameVersionTypeId": 517,
      "versionTypeName": "WoW Retail",
      "versionTypeSlug": "wow-retail"
    },
    {
      "version": "90005",
      "name": "9.0.5",
      "variant": "retail",
      "gameVersionTypeId": 517,
      "versionTypeName": "WoW Retail",
      "versionTypeSlug": "wow-retail"
    },
    {
      "version": "20202",
      "name": "2.2.2",
      "variant": "retail",
      "gameVersionTypeId": 517,
      "versionTypeName": "WoW Retail",
      "versionTypeSlug": "wow-retail"
    },
    {
      "version": "40304",
      "name": "4.3.4",
      "variant": "retail",
      "gameVersionTypeId": 517,
      "versionTypeName": "WoW Retail",
      "versionTypeSlug": "wow-retail"
    },
    {
      "version": "40001",
      "name": "4.0.1",
      "variant": "retail",
      "gameVersionTypeId": 517,
      "versionTypeName": "WoW Retail",
      "versionTypeSlug": "wow-retail"
    },
    {
      "version": "90001",
      "name": "9.0.1",
      "variant": "retail",
      "gameVersionTypeId": 517,
      "versionTypeName": "WoW Retail",
      "versionTypeSlug": "wow-retail"
    },
    {
      "version": "30305",
      "name": "3.3.5",
      "variant": "retail",
      "gameVersionTypeId": 517,
      "versionTypeName": "WoW Retail",
      "versionTypeSlug": "wow-retail"
    },
    {
      "version": "30300",
      "name": "3.3.0",
      "variant": "retail",
      "gameVersionTypeId": 517,
      "versionTypeName": "WoW Retail",
      "versionTypeSlug": "wow-retail"
    },
    {
      "version": "70100",
      "name": "7.1.0",
      "variant": "retail",
      "gameVersionTypeId": 517,
      "versionTypeName": "WoW Retail",
      "versionTypeSlug": "wow-retail"
    },
    {
      "version": "70200",
      "name": "7.2.0",
      "variant": "retail",
      "gameVersionTypeId": 517,
      "versionTypeName": "WoW Retail",
      "versionTypeSlug": "wow-retail"
    },
    {
      "version": "60204",
      "name": "6.2.4",
      "variant": "retail",
      "gameVersionTypeId": 517,
      "versionTypeName": "WoW Retail",
      "versionTypeSlug": "wow-retail"
    },
    {
      "version": "70003",
      "name": "7.0.3",
      "variant": "retail",
      "gameVersionTypeId": 517,
      "versionTypeName": "WoW Retail",
      "versionTypeSlug": "wow-retail"
    },
    {
      "version": "20303",
      "name": "2.3.3",
      "variant": "retail",
      "gameVersionTypeId": 517,
      "versionTypeName": "WoW Retail",
      "versionTypeSlug": "wow-retail"
    },
    {
      "version": "50402",
      "name": "5.4.2",
      "variant": "retail",
      "gameVersionTypeId": 517,
      "versionTypeName": "WoW Retail",
      "versionTypeSlug": "wow-retail"
    },
    {
      "version": "20403",
      "name": "2.4.3",
      "variant": "retail",
      "gameVersionTypeId": 517,
      "versionTypeName": "WoW Retail",
      "versionTypeSlug": "wow-retail"
    },
    {
      "version": "90100",
      "name": "9.1.0",
      "variant": "retail",
      "gameVersionTypeId": 517,
      "versionTypeName": "WoW Retail",
      "versionTypeSlug": "wow-retail"
    },
    {
      "version": "10100",
      "name": "1.1.0",
      "variant": "retail",
      "gameVersionTypeId": 517,
      "versionTypeName": "WoW Retail",
      "versionTypeSlug": "wow-retail"
    },
    {
      "version": "10700",
      "name": "1.7.0",
      "variant": "retail",
      "gameVersionTypeId": 517,
      "versionTypeName": "WoW Retail",
      "versionTypeSlug": "wow-retail"
    },
    {
      "version": "20302",
      "name": "2.3.2",
      "variant": "retail",
      "gameVersionTypeId": 517,
      "versionTypeName": "WoW Retail",
      "versionTypeSlug": "wow-retail"
    },
    {
      "version": "20200",
      "name": "2.2.0",
      "variant": "retail",
      "gameVersionTypeId": 517,
      "versionTypeName": "WoW Retail",
      "versionTypeSlug": "wow-retail"
    },
    {
      "version": "80100",
      "name": "8.1.0",
      "variant": "retail",
      "gameVersionTypeId": 517,
      "versionTypeName": "WoW Retail",
      "versionTypeSlug": "wow-retail"
    },
    {
      "version": "30303",
      "name": "3.3.3",
      "variant": "retail",
      "gameVersionTypeId": 517,
      "versionTypeName": "WoW Retail",
      "versionTypeSlug": "wow-retail"
    },
    {
      "version": "80105",
      "name": "8.1.5",
      "variant": "retail",
      "gameVersionTypeId": 517,
      "versionTypeName": "WoW Retail",
      "versionTypeSlug": "wow-retail"
    },
    {
      "version": "30200",
      "name": "3.2.0",
      "variant": "retail",
      "gameVersionTypeId": 517,
      "versionTypeName": "WoW Retail",
      "versionTypeSlug": "wow-retail"
    },
    {
      "version": "50005",
      "name": "5.0.5",
      "variant": "retail",
      "gameVersionTypeId": 517,
      "versionTypeName": "WoW Retail",
      "versionTypeSlug": "wow-retail"
    },
    {
      "version": "90200",
      "name": "9.2.0",
      "variant": "retail",
      "gameVersionTypeId": 517,
      "versionTypeName": "WoW Retail",
      "versionTypeSlug": "wow-retail"
    },
    {
      "version": "90205",
      "name": "9.2.5",
      "variant": "retail",
      "gameVersionTypeId": 517,
      "versionTypeName": "WoW Retail",
      "versionTypeSlug": "wow-retail"
    },
    {
      "version": "90207",
      "name": "9.2.7",
      "variant": "retail",
      "gameVersionTypeId": 517,
      "versionTypeName": "WoW Retail",
      "versionTypeSlug": "wow-retail"
    },
    {
      "version": "100100",
      "name": "10.1.0",
      "variant": "retail",
      "gameVersionTypeId": 517,
      "versionTypeName": "WoW Retail",
      "versionTypeSlug": "wow-retail"
    },
    {
      "version": "100000",
      "name": "10.0.0",
      "variant": "retail",
      "gameVersionTypeId": 517,
      "versionTypeName": "WoW Retail",
      "versionTypeSlug": "wow-retail"
    },
    {
      "version": "100005",
      "name": "10.0.5",
      "variant": "retail",
      "gameVersionTypeId": 517,
      "versionTypeName": "WoW Retail",
      "versionTypeSlug": "wow-retail"
    },
    {
      "version": "100007",
      "name": "10.0.7",
      "variant": "retail",
      "gameVersionTypeId": 517,
      "versionTypeName": "WoW Retail",
      "versionTypeSlug": "wow-retail"
    },
    {
      "version": "100200",
      "name": "10.2.0",
      "variant": "retail",
      "gameVersionTypeId": 517,
      "versionTypeName": "WoW Retail",
      "versionTypeSlug": "wow-retail"
    },
    {
      "version": "100105",
      "name": "10.1.5",
      "variant": "retail",
      "gameVersionTypeId": 517,
      "versionTypeName": "WoW Retail",
      "versionTypeSlug": "wow-retail"
    },
    {
      "version": "100107",
      "name": "10.1.7",
      "variant": "retail",
      "gameVersionTypeId": 517,
      "versionTypeName": "WoW Retail",
      "versionTypeSlug": "wow-retail"
    },
    {
      "version": "100205",
      "name": "10.2.5",
      "variant": "retail",
      "gameVersionTypeId": 517,
      "versionTypeName": "WoW Retail",
      "versionTypeSlug": "wow-retail"
    },
    {
      "version": "100206",
      "name": "10.2.6",
      "variant": "retail",
      "gameVersionTypeId": 517,
      "versionTypeName": "WoW Retail",
      "versionTypeSlug": "wow-retail"
    },
    {
      "version": "110000",
      "name": "11.0.0",
      "variant": "retail",
      "gameVersionTypeId": 517,
      "versionTypeName": "WoW Retail",
      "versionTypeSlug": "wow-retail"
    },
    {
      "version": "110005",
      "name": "11.0.5",
      "variant": "retail",
      "gameVersionTypeId": 517,
      "versionTypeName": "WoW Retail",
      "versionTypeSlug": "wow-retail"
    },
    {
      "version": "100207",
      "name": "10.2.7",
      "variant": "retail",
      "gameVersionTypeId": 517,
      "versionTypeName": "WoW Retail",
      "versionTypeSlug": "wow-retail"
    },
    {
      "version": "110002",
      "name": "11.0.2",
      "variant": "retail",
      "gameVersionTypeId": 517,
      "versionTypeName": "WoW Retail",
      "versionTypeSlug": "wow-retail"
    },
    {
      "version": "100002",
      "name": "10.0.2",
      "variant": "retail",
      "gameVersionTypeId": 517,
      "versionTypeName": "WoW Retail",
      "versionTypeSlug": "wow-retail"
    },
    {
      "version": "110007",
      "name": "11.0.7",
      "variant": "retail",
      "gameVersionTypeId": 517,
      "versionTypeName": "WoW Retail",
      "versionTypeSlug": "wow-retail"
    },
    {
      "version": "110100",
      "name": "11.1.0",
      "variant": "retail",
      "gameVersionTypeId": 517,
      "versionTypeName": "WoW Retail",
      "versionTypeSlug": "wow-retail"
    },
    {
      "version": "110107",
      "name": "11.1.7",
      "variant": "retail",
      "gameVersionTypeId": 517,
      "versionTypeName": "WoW Retail",
      "versionTypeSlug": "wow-retail"
    },
    {
      "version": "110105",
      "name": "11.1.5",
      "variant": "retail",
      "gameVersionTypeId": 517,
      "versionTypeName": "WoW Retail",
      "versionTypeSlug": "wow-retail"
    },
    {
      "version": "110200",
      "name": "11.2.0",
      "variant": "retail",
      "gameVersionTypeId": 517,
      "versionTypeName": "WoW Retail",
      "versionTypeSlug": "wow-retail"
    },
    {
      "version": "110205",
      "name": "11.2.5",
      "variant": "retail",
      "gameVersionTypeId": 517,
      "versionTypeName": "WoW Retail",
      "versionTypeSlug": "wow-retail"
    },
    {
      "version": "120000",
      "name": "12.0.0",
      "variant": "retail",
      "gameVersionTypeId": 517,
      "versionTypeName": "WoW Retail",
      "versionTypeSlug": "wow-retail"
    },
    {
      "version": "20501",
      "name": "2.5.1",
      "variant": "tbc_classic",
      "gameVersionTypeId": 73246,
      "versionTypeName": "WoW Burning Crusade Classic",
      "versionTypeSlug": "wow-burning-crusade-classic"
    },
    {
      "version": "20502",
      "name": "2.5.2",
      "variant": "tbc_classic",
      "gameVersionTypeId": 73246,
      "versionTypeName": "WoW Burning Crusade Classic",
      "versionTypeSlug": "wow-burning-crusade-classic"
    },
    {
      "version": "20504",
      "name": "2.5.4",
      "variant": "tbc_classic",
      "gameVersionTypeId": 73246,
      "versionTypeName": "WoW Burning Crusade Classic",
      "versionTypeSlug": "wow-burning-crusade-classic"
    },
    {
      "version": "20503",
      "name": "2.5.3",
      "variant": "tbc_classic",
      "gameVersionTypeId": 73246,
      "versionTypeName": "WoW Burning Crusade Classic",
      "versionTypeSlug": "wow-burning-crusade-classic"
    },
    {
      "version": "30400",
      "name": "3.4.0",
      "variant": "wotlk_classic",
      "gameVersionTypeId": 73713,
      "versionTypeName": "WoW Wrath of the Lich King Classic",
      "versionTypeSlug": "wow-wrath-of-the-lich-king-classic"
    },
    {
      "version": "30402",
      "name": "3.4.2",
      "variant": "wotlk_classic",
      "gameVersionTypeId": 73713,
      "versionTypeName": "WoW Wrath of the Lich King Classic",
      "versionTypeSlug": "wow-wrath-of-the-lich-king-classic"
    },
    {
      "version": "30401",
      "name": "3.4.1",
      "variant": "wotlk_classic",
      "gameVersionTypeId": 73713,
      "versionTypeName": "WoW Wrath of the Lich King Classic",
      "versionTypeSlug": "wow-wrath-of-the-lich-king-classic"
    },
    {
      "version": "30403",
      "name": "3.4.3",
      "variant": "wotlk_classic",
      "gameVersionTypeId": 73713,
      "versionTypeName": "WoW Wrath of the Lich King Classic",
      "versionTypeSlug": "wow-wrath-of-the-lich-king-classic"
    },
    {
      "version": "30404",
      "name": "3.4.4",
      "variant": "wotlk_classic",
      "gameVersionTypeId": 73713,
      "versionTypeName": "WoW Wrath of the Lich King Classic",
      "versionTypeSlug": "wow-wrath-of-the-lich-king-classic"
    },
    {
      "version": "30405",
      "name": "3.4.5",
      "variant": "wotlk_classic",
      "gameVersionTypeId": 73713,
      "versionTypeName": "WoW Wrath of the Lich King Classic",
      "versionTypeSlug": "wow-wrath-of-the-lich-king-classic"
    },
    {
      "version": "40400",
      "name": "4.4.0",
      "variant": "cata_classic",
      "gameVersionTypeId": 77522,
      "versionTypeName": "WoW Cataclysm Classic",
      "versionTypeSlug": "wow-cataclysm-classic"
    },
    {
      "version": "40402",
      "name": "4.4.2",
      "variant": "cata_classic",
      "gameVersionTypeId": 77522,
      "versionTypeName": "WoW Cataclysm Classic",
      "versionTypeSlug": "wow-cataclysm-classic"
    },
    {
      "version": "40401",
      "name": "4.4.1",
      "variant": "cata_classic",
      "gameVersionTypeId": 77522,
      "versionTypeName": "WoW Cataclysm Classic",
      "versionTypeSlug": "wow-cataclysm-classic"
    },
    {
      "version": "50500",
      "name": "5.5.0",
      "variant": "mop_classic",
      "gameVersionTypeId": 79434,
      "versionTypeName": "WoW Mists of Pandaria Classic",
      "versionTypeSlug": "wow-mists-of-pandaria-classic"
    },
    {
      "version": "50501",
      "name": "5.5.1",
      "variant": "mop_classic",
      "gameVersionTypeId": 79434,
      "versionTypeName": "WoW Mists of Pandaria Classic",
      "versionTypeSlug": "wow-mists-of-pandaria-classic"
    }
  ],
  "versionsByVariant": {
    "classic_era": [
      {
        "version": "11507",
        "name": "1.15.7",
        "variant": "classic_era",
        "gameVersionTypeId": 67408,
        "versionTypeName": "WoW Classic Era",
        "versionTypeSlug": "wow-classic-era"
      },
      {
        "version": "11506",
        "name": "1.15.6",
        "variant": "classic_era",
        "gameVersionTypeId": 67408,
        "versionTypeName": "WoW Classic Era",
        "versionTypeSlug": "wow-classic-era"
      },
      {
        "version": "11505",
        "name": "1.15.5",
        "variant": "classic_era",
        "gameVersionTypeId": 67408,
        "versionTypeName": "WoW Classic Era",
        "versionTypeSlug": "wow-classic-era"
      },
      {
        "version": "11504",
        "name": "1.15.4",
        "variant": "classic_era",
        "gameVersionTypeId": 67408,
        "versionTypeName": "WoW Classic Era",
        "versionTypeSlug": "wow-classic-era"
      },
      {
        "version": "11503",
        "name": "1.15.3",
        "variant": "classic_era",
        "gameVersionTypeId": 67408,
        "versionTypeName": "WoW Classic Era",
        "versionTypeSlug": "wow-classic-era"
      },
      {
        "version": "11502",
        "name": "1.15.2",
        "variant": "classic_era",
        "gameVersionTypeId": 67408,
        "versionTypeName": "WoW Classic Era",
        "versionTypeSlug": "wow-classic-era"
      },
      {
        "version": "11501",
        "name": "1.15.1",
        "variant": "classic_era",
        "gameVersionTypeId": 67408,
        "versionTypeName": "WoW Classic Era",
        "versionTypeSlug": "wow-classic-era"
      },
      {
        "version": "11500",
        "name": "1.15.0",
        "variant": "classic_era",
        "gameVersionTypeId": 67408,
        "versionTypeName": "WoW Classic Era",
        "versionTypeSlug": "wow-classic-era"
      },
      {
        "version": "11404",
        "name": "1.14.4",
        "variant": "classic_era",
        "gameVersionTypeId": 67408,
        "versionTypeName": "WoW Classic Era",
        "versionTypeSlug": "wow-classic-era"
      },
      {
        "version": "11403",
        "name": "1.14.3",
        "variant": "classic_era",
        "gameVersionTypeId": 67408,
        "versionTypeName": "WoW Classic Era",
        "versionTypeSlug": "wow-classic-era"
      },
      {
        "version": "11402",
        "name": "1.14.2",
        "variant": "classic_era",
        "gameVersionTypeId": 67408,
        "versionTypeName": "WoW Classic Era",
        "versionTypeSlug": "wow-classic-era"
      },
      {
        "version": "11401",
        "name": "1.14.1",
        "variant": "classic_era",
        "gameVersionTypeId": 67408,
        "versionTypeName": "WoW Classic Era",
        "versionTypeSlug": "wow-classic-era"
      },
      {
        "version": "11400",
        "name": "1.14.0",
        "variant": "classic_era",
        "gameVersionTypeId": 67408,
        "versionTypeName": "WoW Classic Era",
        "versionTypeSlug": "wow-classic-era"
      },
      {
        "version": "11307",
        "name": "1.13.7",
        "variant": "classic_era",
        "gameVersionTypeId": 67408,
        "versionTypeName": "WoW Classic Era",
        "versionTypeSlug": "wow-classic-era"
      },
      {
        "version": "11306",
        "name": "1.13.6",
        "variant": "classic_era",
        "gameVersionTypeId": 67408,
        "versionTypeName": "WoW Classic Era",
        "versionTypeSlug": "wow-classic-era"
      },
      {
        "version": "11305",
        "name": "1.13.5",
        "variant": "classic_era",
        "gameVersionTypeId": 67408,
        "versionTypeName": "WoW Classic Era",
        "versionTypeSlug": "wow-classic-era"
      },
      {
        "version": "11304",
        "name": "1.13.4",
        "variant": "classic_era",
        "gameVersionTypeId": 67408,
        "versionTypeName": "WoW Classic Era",
        "versionTypeSlug": "wow-classic-era"
      },
      {
        "version": "11303",
        "name": "1.13.3",
        "variant": "classic_era",
        "gameVersionTypeId": 67408,
        "versionTypeName": "WoW Classic Era",
        "versionTypeSlug": "wow-classic-era"
      },
      {
        "version": "11302",
        "name": "1.13.2",
        "variant": "classic_era",
        "gameVersionTypeId": 67408,
        "versionTypeName": "WoW Classic Era",
        "versionTypeSlug": "wow-classic-era"
      },
      {
        "version": "11300",
        "name": "1.13.0",
        "variant": "classic_era",
        "gameVersionTypeId": 67408,
        "versionTypeName": "WoW Classic Era",
        "versionTypeSlug": "wow-classic-era"
      }
    ],
    "retail": [
      {
        "version": "120000",
        "name": "12.0.0",
        "variant": "retail",
        "gameVersionTypeId": 517,
        "versionTypeName": "WoW Retail",
        "versionTypeSlug": "wow-retail"
      },
      {
        "version": "110205",
        "name": "11.2.5",
        "variant": "retail",
        "gameVersionTypeId": 517,
        "versionTypeName": "WoW Retail",
        "versionTypeSlug": "wow-retail"
      },
      {
        "version": "110200",
        "name": "11.2.0",
        "variant": "retail",
        "gameVersionTypeId": 517,
        "versionTypeName": "WoW Retail",
        "versionTypeSlug": "wow-retail"
      },
      {
        "version": "110107",
        "name": "11.1.7",
        "variant": "retail",
        "gameVersionTypeId": 517,
        "versionTypeName": "WoW Retail",
        "versionTypeSlug": "wow-retail"
      },
      {
        "version": "110105",
        "name": "11.1.5",
        "variant": "retail",
        "gameVersionTypeId": 517,
        "versionTypeName": "WoW Retail",
        "versionTypeSlug": "wow-retail"
      },
      {
        "version": "110100",
        "name": "11.1.0",
        "variant": "retail",
        "gameVersionTypeId": 517,
        "versionTypeName": "WoW Retail",
        "versionTypeSlug": "wow-retail"
      },
      {
        "version": "110007",
        "name": "11.0.7",
        "variant": "retail",
        "gameVersionTypeId": 517,
        "versionTypeName": "WoW Retail",
        "versionTypeSlug": "wow-retail"
      },
      {
        "version": "110005",
        "name": "11.0.5",
        "variant": "retail",
        "gameVersionTypeId": 517,
        "versionTypeName": "WoW Retail",
        "versionTypeSlug": "wow-retail"
      },
      {
        "version": "110002",
        "name": "11.0.2",
        "variant": "retail",
        "gameVersionTypeId": 517,
        "versionTypeName": "WoW Retail",
        "versionTypeSlug": "wow-retail"
      },
      {
        "version": "110000",
        "name": "11.0.0",
        "variant": "retail",
        "gameVersionTypeId": 517,
        "versionTypeName": "WoW Retail",
        "versionTypeSlug": "wow-retail"
      },
      {
        "version": "100207",
        "name": "10.2.7",
        "variant": "retail",
        "gameVersionTypeId": 517,
        "versionTypeName": "WoW Retail",
        "versionTypeSlug": "wow-retail"
      },
      {
        "version": "100206",
        "name": "10.2.6",
        "variant": "retail",
        "gameVersionTypeId": 517,
        "versionTypeName": "WoW Retail",
        "versionTypeSlug": "wow-retail"
      },
      {
        "version": "100205",
        "name": "10.2.5",
        "variant": "retail",
        "gameVersionTypeId": 517,
        "versionTypeName": "WoW Retail",
        "versionTypeSlug": "wow-retail"
      },
      {
        "version": "100200",
        "name": "10.2.0",
        "variant": "retail",
        "gameVersionTypeId": 517,
        "versionTypeName": "WoW Retail",
        "versionTypeSlug": "wow-retail"
      },
      {
        "version": "100107",
        "name": "10.1.7",
        "variant": "retail",
        "gameVersionTypeId": 517,
        "versionTypeName": "WoW Retail",
        "versionTypeSlug": "wow-retail"
      },
      {
        "version": "100105",
        "name": "10.1.5",
        "variant": "retail",
        "gameVersionTypeId": 517,
        "versionTypeName": "WoW Retail",
        "versionTypeSlug": "wow-retail"
      },
      {
        "version": "100100",
        "name": "10.1.0",
        "variant": "retail",
        "gameVersionTypeId": 517,
        "versionTypeName": "WoW Retail",
        "versionTypeSlug": "wow-retail"
      },
      {
        "version": "100007",
        "name": "10.0.7",
        "variant": "retail",
        "gameVersionTypeId": 517,
        "versionTypeName": "WoW Retail",
        "versionTypeSlug": "wow-retail"
      },
      {
        "version": "100005",
        "name": "10.0.5",
        "variant": "retail",
        "gameVersionTypeId": 517,
        "versionTypeName": "WoW Retail",
        "versionTypeSlug": "wow-retail"
      },
      {
        "version": "100002",
        "name": "10.0.2",
        "variant": "retail",
        "gameVersionTypeId": 517,
        "versionTypeName": "WoW Retail",
        "versionTypeSlug": "wow-retail"
      },
      {
        "version": "100000",
        "name": "10.0.0",
        "variant": "retail",
        "gameVersionTypeId": 517,
        "versionTypeName": "WoW Retail",
        "versionTypeSlug": "wow-retail"
      },
      {
        "version": "90207",
        "name": "9.2.7",
        "variant": "retail",
        "gameVersionTypeId": 517,
        "versionTypeName": "WoW Retail",
        "versionTypeSlug": "wow-retail"
      },
      {
        "version": "90205",
        "name": "9.2.5",
        "variant": "retail",
        "gameVersionTypeId": 517,
        "versionTypeName": "WoW Retail",
        "versionTypeSlug": "wow-retail"
      },
      {
        "version": "90200",
        "name": "9.2.0",
        "variant": "retail",
        "gameVersionTypeId": 517,
        "versionTypeName": "WoW Retail",
        "versionTypeSlug": "wow-retail"
      },
      {
        "version": "90105",
        "name": "9.1.5",
        "variant": "retail",
        "gameVersionTypeId": 517,
        "versionTypeName": "WoW Retail",
        "versionTypeSlug": "wow-retail"
      },
      {
        "version": "90100",
        "name": "9.1.0",
        "variant": "retail",
        "gameVersionTypeId": 517,
        "versionTypeName": "WoW Retail",
        "versionTypeSlug": "wow-retail"
      },
      {
        "version": "90005",
        "name": "9.0.5",
        "variant": "retail",
        "gameVersionTypeId": 517,
        "versionTypeName": "WoW Retail",
        "versionTypeSlug": "wow-retail"
      },
      {
        "version": "90002",
        "name": "9.0.2",
        "variant": "retail",
        "gameVersionTypeId": 517,
        "versionTypeName": "WoW Retail",
        "versionTypeSlug": "wow-retail"
      },
      {
        "version": "90001",
        "name": "9.0.1",
        "variant": "retail",
        "gameVersionTypeId": 517,
        "versionTypeName": "WoW Retail",
        "versionTypeSlug": "wow-retail"
      },
      {
        "version": "80300",
        "name": "8.3.0",
        "variant": "retail",
        "gameVersionTypeId": 517,
        "versionTypeName": "WoW Retail",
        "versionTypeSlug": "wow-retail"
      },
      {
        "version": "80205",
        "name": "8.2.5",
        "variant": "retail",
        "gameVersionTypeId": 517,
        "versionTypeName": "WoW Retail",
        "versionTypeSlug": "wow-retail"
      },
      {
        "version": "80200",
        "name": "8.2.0",
        "variant": "retail",
        "gameVersionTypeId": 517,
        "versionTypeName": "WoW Retail",
        "versionTypeSlug": "wow-retail"
      },
      {
        "version": "80105",
        "name": "8.1.5",
        "variant": "retail",
        "gameVersionTypeId": 517,
        "versionTypeName": "WoW Retail",
        "versionTypeSlug": "wow-retail"
      },
      {
        "version": "80100",
        "name": "8.1.0",
        "variant": "retail",
        "gameVersionTypeId": 517,
        "versionTypeName": "WoW Retail",
        "versionTypeSlug": "wow-retail"
      },
      {
        "version": "80001",
        "name": "8.0.1",
        "variant": "retail",
        "gameVersionTypeId": 517,
        "versionTypeName": "WoW Retail",
        "versionTypeSlug": "wow-retail"
      },
      {
        "version": "70305",
        "name": "7.3.5",
        "variant": "retail",
        "gameVersionTypeId": 517,
        "versionTypeName": "WoW Retail",
        "versionTypeSlug": "wow-retail"
      },
      {
        "version": "70302",
        "name": "7.3.2",
        "variant": "retail",
        "gameVersionTypeId": 517,
        "versionTypeName": "WoW Retail",
        "versionTypeSlug": "wow-retail"
      },
      {
        "version": "70300",
        "name": "7.3.0",
        "variant": "retail",
        "gameVersionTypeId": 517,
        "versionTypeName": "WoW Retail",
        "versionTypeSlug": "wow-retail"
      },
      {
        "version": "70205",
        "name": "7.2.5",
        "variant": "retail",
        "gameVersionTypeId": 517,
        "versionTypeName": "WoW Retail",
        "versionTypeSlug": "wow-retail"
      },
      {
        "version": "70200",
        "name": "7.2.0",
        "variant": "retail",
        "gameVersionTypeId": 517,
        "versionTypeName": "WoW Retail",
        "versionTypeSlug": "wow-retail"
      },
      {
        "version": "70105",
        "name": "7.1.5",
        "variant": "retail",
        "gameVersionTypeId": 517,
        "versionTypeName": "WoW Retail",
        "versionTypeSlug": "wow-retail"
      },
      {
        "version": "70100",
        "name": "7.1.0",
        "variant": "retail",
        "gameVersionTypeId": 517,
        "versionTypeName": "WoW Retail",
        "versionTypeSlug": "wow-retail"
      },
      {
        "version": "70003",
        "name": "7.0.3",
        "variant": "retail",
        "gameVersionTypeId": 517,
        "versionTypeName": "WoW Retail",
        "versionTypeSlug": "wow-retail"
      },
      {
        "version": "60204",
        "name": "6.2.4",
        "variant": "retail",
        "gameVersionTypeId": 517,
        "versionTypeName": "WoW Retail",
        "versionTypeSlug": "wow-retail"
      },
      {
        "version": "60203",
        "name": "6.2.3",
        "variant": "retail",
        "gameVersionTypeId": 517,
        "versionTypeName": "WoW Retail",
        "versionTypeSlug": "wow-retail"
      },
      {
        "version": "60202",
        "name": "6.2.2",
        "variant": "retail",
        "gameVersionTypeId": 517,
        "versionTypeName": "WoW Retail",
        "versionTypeSlug": "wow-retail"
      },
      {
        "version": "60200",
        "name": "6.2.0",
        "variant": "retail",
        "gameVersionTypeId": 517,
        "versionTypeName": "WoW Retail",
        "versionTypeSlug": "wow-retail"
      },
      {
        "version": "60100",
        "name": "6.1.0",
        "variant": "retail",
        "gameVersionTypeId": 517,
        "versionTypeName": "WoW Retail",
        "versionTypeSlug": "wow-retail"
      },
      {
        "version": "60003",
        "name": "6.0.3",
        "variant": "retail",
        "gameVersionTypeId": 517,
        "versionTypeName": "WoW Retail",
        "versionTypeSlug": "wow-retail"
      },
      {
        "version": "60002",
        "name": "6.0.2",
        "variant": "retail",
        "gameVersionTypeId": 517,
        "versionTypeName": "WoW Retail",
        "versionTypeSlug": "wow-retail"
      },
      {
        "version": "60001",
        "name": "6.0.1",
        "variant": "retail",
        "gameVersionTypeId": 517,
        "versionTypeName": "WoW Retail",
        "versionTypeSlug": "wow-retail"
      },
      {
        "version": "50408",
        "name": "5.4.8",
        "variant": "retail",
        "gameVersionTypeId": 517,
        "versionTypeName": "WoW Retail",
        "versionTypeSlug": "wow-retail"
      },
      {
        "version": "50407",
        "name": "5.4.7",
        "variant": "retail",
        "gameVersionTypeId": 517,
        "versionTypeName": "WoW Retail",
        "versionTypeSlug": "wow-retail"
      },
      {
        "version": "50402",
        "name": "5.4.2",
        "variant": "retail",
        "gameVersionTypeId": 517,
        "versionTypeName": "WoW Retail",
        "versionTypeSlug": "wow-retail"
      },
      {
        "version": "50401",
        "name": "5.4.1",
        "variant": "retail",
        "gameVersionTypeId": 517,
        "versionTypeName": "WoW Retail",
        "versionTypeSlug": "wow-retail"
      },
      {
        "version": "50400",
        "name": "5.4.0",
        "variant": "retail",
        "gameVersionTypeId": 517,
        "versionTypeName": "WoW Retail",
        "versionTypeSlug": "wow-retail"
      },
      {
        "version": "50300",
        "name": "5.3.0",
        "variant": "retail",
        "gameVersionTypeId": 517,
        "versionTypeName": "WoW Retail",
        "versionTypeSlug": "wow-retail"
      },
      {
        "version": "50200",
        "name": "5.2.0",
        "variant": "retail",
        "gameVersionTypeId": 517,
        "versionTypeName": "WoW Retail",
        "versionTypeSlug": "wow-retail"
      },
      {
        "version": "50100",
        "name": "5.1.0",
        "variant": "retail",
        "gameVersionTypeId": 517,
        "versionTypeName": "WoW Retail",
        "versionTypeSlug": "wow-retail"
      },
      {
        "version": "50005",
        "name": "5.0.5",
        "variant": "retail",
        "gameVersionTypeId": 517,
        "versionTypeName": "WoW Retail",
        "versionTypeSlug": "wow-retail"
      },
      {
        "version": "50004",
        "name": "5.0.4",
        "variant": "retail",
        "gameVersionTypeId": 517,
        "versionTypeName": "WoW Retail",
        "versionTypeSlug": "wow-retail"
      },
      {
        "version": "40304",
        "name": "4.3.4",
        "variant": "retail",
        "gameVersionTypeId": 517,
        "versionTypeName": "WoW Retail",
        "versionTypeSlug": "wow-retail"
      },
      {
        "version": "40303",
        "name": "4.3.3",
        "variant": "retail",
        "gameVersionTypeId": 517,
        "versionTypeName": "WoW Retail",
        "versionTypeSlug": "wow-retail"
      },
      {
        "version": "40300",
        "name": "4.3.0",
        "variant": "retail",
        "gameVersionTypeId": 517,
        "versionTypeName": "WoW Retail",
        "versionTypeSlug": "wow-retail"
      },
      {
        "version": "40200",
        "name": "4.2.0",
        "variant": "retail",
        "gameVersionTypeId": 517,
        "versionTypeName": "WoW Retail",
        "versionTypeSlug": "wow-retail"
      },
      {
        "version": "40100",
        "name": "4.1.0",
        "variant": "retail",
        "gameVersionTypeId": 517,
        "versionTypeName": "WoW Retail",
        "versionTypeSlug": "wow-retail"
      },
      {
        "version": "40006",
        "name": "4.0.6",
        "variant": "retail",
        "gameVersionTypeId": 517,
        "versionTypeName": "WoW Retail",
        "versionTypeSlug": "wow-retail"
      },
      {
        "version": "40003",
        "name": "4.0.3a",
        "variant": "retail",
        "gameVersionTypeId": 517,
        "versionTypeName": "WoW Retail",
        "versionTypeSlug": "wow-retail"
      },
      {
        "version": "40003",
        "name": "4.0.3",
        "variant": "retail",
        "gameVersionTypeId": 517,
        "versionTypeName": "WoW Retail",
        "versionTypeSlug": "wow-retail"
      },
      {
        "version": "40001",
        "name": "4.0.1",
        "variant": "retail",
        "gameVersionTypeId": 517,
        "versionTypeName": "WoW Retail",
        "versionTypeSlug": "wow-retail"
      },
      {
        "version": "30305",
        "name": "3.3.5",
        "variant": "retail",
        "gameVersionTypeId": 517,
        "versionTypeName": "WoW Retail",
        "versionTypeSlug": "wow-retail"
      },
      {
        "version": "30303",
        "name": "3.3.3",
        "variant": "retail",
        "gameVersionTypeId": 517,
        "versionTypeName": "WoW Retail",
        "versionTypeSlug": "wow-retail"
      },
      {
        "version": "30300",
        "name": "3.3.0",
        "variant": "retail",
        "gameVersionTypeId": 517,
        "versionTypeName": "WoW Retail",
        "versionTypeSlug": "wow-retail"
      },
      {
        "version": "30200",
        "name": "3.2.0",
        "variant": "retail",
        "gameVersionTypeId": 517,
        "versionTypeName": "WoW Retail",
        "versionTypeSlug": "wow-retail"
      },
      {
        "version": "30100",
        "name": "3.1.0",
        "variant": "retail",
        "gameVersionTypeId": 517,
        "versionTypeName": "WoW Retail",
        "versionTypeSlug": "wow-retail"
      },
      {
        "version": "30009",
        "name": "3.0.9",
        "variant": "retail",
        "gameVersionTypeId": 517,
        "versionTypeName": "WoW Retail",
        "versionTypeSlug": "wow-retail"
      },
      {
        "version": "30008",
        "name": "3.0.8",
        "variant": "retail",
        "gameVersionTypeId": 517,
        "versionTypeName": "WoW Retail",
        "versionTypeSlug": "wow-retail"
      },
      {
        "version": "30003",
        "name": "3.0.3",
        "variant": "retail",
        "gameVersionTypeId": 517,
        "versionTypeName": "WoW Retail",
        "versionTypeSlug": "wow-retail"
      },
      {
        "version": "30002",
        "name": "3.0.2",
        "variant": "retail",
        "gameVersionTypeId": 517,
        "versionTypeName": "WoW Retail",
        "versionTypeSlug": "wow-retail"
      },
      {
        "version": "20403",
        "name": "2.4.3",
        "variant": "retail",
        "gameVersionTypeId": 517,
        "versionTypeName": "WoW Retail",
        "versionTypeSlug": "wow-retail"
      },
      {
        "version": "20402",
        "name": "2.4.2",
        "variant": "retail",
        "gameVersionTypeId": 517,
        "versionTypeName": "WoW Retail",
        "versionTypeSlug": "wow-retail"
      },
      {
        "version": "20401",
        "name": "2.4.1",
        "variant": "retail",
        "gameVersionTypeId": 517,
        "versionTypeName": "WoW Retail",
        "versionTypeSlug": "wow-retail"
      },
      {
        "version": "20400",
        "name": "2.4.0",
        "variant": "retail",
        "gameVersionTypeId": 517,
        "versionTypeName": "WoW Retail",
        "versionTypeSlug": "wow-retail"
      },
      {
        "version": "20303",
        "name": "2.3.3",
        "variant": "retail",
        "gameVersionTypeId": 517,
        "versionTypeName": "WoW Retail",
        "versionTypeSlug": "wow-retail"
      },
      {
        "version": "20302",
        "name": "2.3.2",
        "variant": "retail",
        "gameVersionTypeId": 517,
        "versionTypeName": "WoW Retail",
        "versionTypeSlug": "wow-retail"
      },
      {
        "version": "20300",
        "name": "2.3.0",
        "variant": "retail",
        "gameVersionTypeId": 517,
        "versionTypeName": "WoW Retail",
        "versionTypeSlug": "wow-retail"
      },
      {
        "version": "20203",
        "name": "2.2.3",
        "variant": "retail",
        "gameVersionTypeId": 517,
        "versionTypeName": "WoW Retail",
        "versionTypeSlug": "wow-retail"
      },
      {
        "version": "20202",
        "name": "2.2.2",
        "variant": "retail",
        "gameVersionTypeId": 517,
        "versionTypeName": "WoW Retail",
        "versionTypeSlug": "wow-retail"
      },
      {
        "version": "20200",
        "name": "2.2.0",
        "variant": "retail",
        "gameVersionTypeId": 517,
        "versionTypeName": "WoW Retail",
        "versionTypeSlug": "wow-retail"
      },
      {
        "version": "20103",
        "name": "2.1.3",
        "variant": "retail",
        "gameVersionTypeId": 517,
        "versionTypeName": "WoW Retail",
        "versionTypeSlug": "wow-retail"
      },
      {
        "version": "20102",
        "name": "2.1.2",
        "variant": "retail",
        "gameVersionTypeId": 517,
        "versionTypeName": "WoW Retail",
        "versionTypeSlug": "wow-retail"
      },
      {
        "version": "20101",
        "name": "2.1.1",
        "variant": "retail",
        "gameVersionTypeId": 517,
        "versionTypeName": "WoW Retail",
        "versionTypeSlug": "wow-retail"
      },
      {
        "version": "20100",
        "name": "2.1.0",
        "variant": "retail",
        "gameVersionTypeId": 517,
        "versionTypeName": "WoW Retail",
        "versionTypeSlug": "wow-retail"
      },
      {
        "version": "20012",
        "name": "2.0.12",
        "variant": "retail",
        "gameVersionTypeId": 517,
        "versionTypeName": "WoW Retail",
        "versionTypeSlug": "wow-retail"
      },
      {
        "version": "20006",
        "name": "2.0.6",
        "variant": "retail",
        "gameVersionTypeId": 517,
        "versionTypeName": "WoW Retail",
        "versionTypeSlug": "wow-retail"
      },
      {
        "version": "20003",
        "name": "2.0.3",
        "variant": "retail",
        "gameVersionTypeId": 517,
        "versionTypeName": "WoW Retail",
        "versionTypeSlug": "wow-retail"
      },
      {
        "version": "20001",
        "name": "2.0.1",
        "variant": "retail",
        "gameVersionTypeId": 517,
        "versionTypeName": "WoW Retail",
        "versionTypeSlug": "wow-retail"
      },
      {
        "version": "11200",
        "name": "1.12.0",
        "variant": "retail",
        "gameVersionTypeId": 517,
        "versionTypeName": "WoW Retail",
        "versionTypeSlug": "wow-retail"
      },
      {
        "version": "11100",
        "name": "1.11.0",
        "variant": "retail",
        "gameVersionTypeId": 517,
        "versionTypeName": "WoW Retail",
        "versionTypeSlug": "wow-retail"
      },
      {
        "version": "11000",
        "name": "1.10.0",
        "variant": "retail",
        "gameVersionTypeId": 517,
        "versionTypeName": "WoW Retail",
        "versionTypeSlug": "wow-retail"
      },
      {
        "version": "10900",
        "name": "1.9.0",
        "variant": "retail",
        "gameVersionTypeId": 517,
        "versionTypeName": "WoW Retail",
        "versionTypeSlug": "wow-retail"
      },
      {
        "version": "10800",
        "name": "1.8.0",
        "variant": "retail",
        "gameVersionTypeId": 517,
        "versionTypeName": "WoW Retail",
        "versionTypeSlug": "wow-retail"
      },
      {
        "version": "10700",
        "name": "1.7.0",
        "variant": "retail",
        "gameVersionTypeId": 517,
        "versionTypeName": "WoW Retail",
        "versionTypeSlug": "wow-retail"
      },
      {
        "version": "10600",
        "name": "1.6.0",
        "variant": "retail",
        "gameVersionTypeId": 517,
        "versionTypeName": "WoW Retail",
        "versionTypeSlug": "wow-retail"
      },
      {
        "version": "10500",
        "name": "1.5.0",
        "variant": "retail",
        "gameVersionTypeId": 517,
        "versionTypeName": "WoW Retail",
        "versionTypeSlug": "wow-retail"
      },
      {
        "version": "10400",
        "name": "1.4.0",
        "variant": "retail",
        "gameVersionTypeId": 517,
        "versionTypeName": "WoW Retail",
        "versionTypeSlug": "wow-retail"
      },
      {
        "version": "10300",
        "name": "1.3.0",
        "variant": "retail",
        "gameVersionTypeId": 517,
        "versionTypeName": "WoW Retail",
        "versionTypeSlug": "wow-retail"
      },
      {
        "version": "10200",
        "name": "1.2.0",
        "variant": "retail",
        "gameVersionTypeId": 517,
        "versionTypeName": "WoW Retail",
        "versionTypeSlug": "wow-retail"
      },
      {
        "version": "10100",
        "name": "1.1.0",
        "variant": "retail",
        "gameVersionTypeId": 517,
        "versionTypeName": "WoW Retail",
        "versionTypeSlug": "wow-retail"
      },
      {
        "version": "10000",
        "name": "1.0.0",
        "variant": "retail",
        "gameVersionTypeId": 517,
        "versionTypeName": "WoW Retail",
        "versionTypeSlug": "wow-retail"
      }
    ],
    "tbc_classic": [
      {
        "version": "20504",
        "name": "2.5.4",
        "variant": "tbc_classic",
        "gameVersionTypeId": 73246,
        "versionTypeName": "WoW Burning Crusade Classic",
        "versionTypeSlug": "wow-burning-crusade-classic"
      },
      {
        "version": "20503",
        "name": "2.5.3",
        "variant": "tbc_classic",
        "gameVersionTypeId": 73246,
        "versionTypeName": "WoW Burning Crusade Classic",
        "versionTypeSlug": "wow-burning-crusade-classic"
      },
      {
        "version": "20502",
        "name": "2.5.2",
        "variant": "tbc_classic",
        "gameVersionTypeId": 73246,
        "versionTypeName": "WoW Burning Crusade Classic",
        "versionTypeSlug": "wow-burning-crusade-classic"
      },
      {
        "version": "20501",
        "name": "2.5.1",
        "variant": "tbc_classic",
        "gameVersionTypeId": 73246,
        "versionTypeName": "WoW Burning Crusade Classic",
        "versionTypeSlug": "wow-burning-crusade-classic"
      }
    ],
    "wotlk_classic": [
      {
        "version": "30405",
        "name": "3.4.5",
        "variant": "wotlk_classic",
        "gameVersionTypeId": 73713,
        "versionTypeName": "WoW Wrath of the Lich King Classic",
        "versionTypeSlug": "wow-wrath-of-the-lich-king-classic"
      },
      {
        "version": "30404",
        "name": "3.4.4",
        "variant": "wotlk_classic",
        "gameVersionTypeId": 73713,
        "versionTypeName": "WoW Wrath of the Lich King Classic",
        "versionTypeSlug": "wow-wrath-of-the-lich-king-classic"
      },
      {
        "version": "30403",
        "name": "3.4.3",
        "variant": "wotlk_classic",
        "gameVersionTypeId": 73713,
        "versionTypeName": "WoW Wrath of the Lich King Classic",
        "versionTypeSlug": "wow-wrath-of-the-lich-king-classic"
      },
      {
        "version": "30402",
        "name": "3.4.2",
        "variant": "wotlk_classic",
        "gameVersionTypeId": 73713,
        "versionTypeName": "WoW Wrath of the Lich King Classic",
        "versionTypeSlug": "wow-wrath-of-the-lich-king-classic"
      },
      {
        "version": "30401",
        "name": "3.4.1",
        "variant": "wotlk_classic",
        "gameVersionTypeId": 73713,
        "versionTypeName": "WoW Wrath of the Lich King Classic",
        "versionTypeSlug": "wow-wrath-of-the-lich-king-classic"
      },
      {
        "version": "30400",
        "name": "3.4.0",
        "variant": "wotlk_classic",
        "gameVersionTypeId": 73713,
        "versionTypeName": "WoW Wrath of the Lich King Classic",
        "versionTypeSlug": "wow-wrath-of-the-lich-king-classic"
      }
    ],
    "cata_classic": [
      {
        "version": "40402",
        "name": "4.4.2",
        "variant": "cata_classic",
        "gameVersionTypeId": 77522,
        "versionTypeName": "WoW Cataclysm Classic",
        "versionTypeSlug": "wow-cataclysm-classic"
      },
      {
        "version": "40401",
        "name": "4.4.1",
        "variant": "cata_classic",
        "gameVersionTypeId": 77522,
        "versionTypeName": "WoW Cataclysm Classic",
        "versionTypeSlug": "wow-cataclysm-classic"
      },
      {
        "version": "40400",
        "name": "4.4.0",
        "variant": "cata_classic",
        "gameVersionTypeId": 77522,
        "versionTypeName": "WoW Cataclysm Classic",
        "versionTypeSlug": "wow-cataclysm-classic"
      }
    ],
    "mop_classic": [
      {
        "version": "50501",
        "name": "5.5.1",
        "variant": "mop_classic",
        "gameVersionTypeId": 79434,
        "versionTypeName": "WoW Mists of Pandaria Classic",
        "versionTypeSlug": "wow-mists-of-pandaria-classic"
      },
      {
        "version": "50500",
        "name": "5.5.0",
        "variant": "mop_classic",
        "gameVersionTypeId": 79434,
        "versionTypeName": "WoW Mists of Pandaria Classic",
        "versionTypeSlug": "wow-mists-of-pandaria-classic"
      }
    ]
  },
  "versionTypes": {
    "517": {
      "id": 517,
      "name": "WoW Retail",
      "slug": "wow-retail",
      "variant": "retail"
    },
    "67408": {
      "id": 67408,
      "name": "WoW Classic Era",
      "slug": "wow-classic-era",
      "variant": "classic_era"
    },
    "73246": {
      "id": 73246,
      "name": "WoW Burning Crusade Classic",
      "slug": "wow-burning-crusade-classic",
      "variant": "tbc_classic"
    },
    "73713": {
      "id": 73713,
      "name": "WoW Wrath of the Lich King Classic",
      "slug": "wow-wrath-of-the-lich-king-classic",
      "variant": "wotlk_classic"
    },
    "77522": {
      "id": 77522,
      "name": "WoW Cataclysm Classic",
      "slug": "wow-cataclysm-classic",
      "variant": "cata_classic"
    },
    "79434": {
      "id": 79434,
      "name": "WoW Mists of Pandaria Classic",
      "slug": "wow-mists-of-pandaria-classic",
      "variant": "mop_classic"
    }
  },
  "summary": {
    "classic_era": 20,
    "tbc_classic": 4,
    "wotlk_classic": 6,
    "cata_classic": 3,
    "mop_classic": 2,
    "retail": 110
  }
}<|MERGE_RESOLUTION|>--- conflicted
+++ resolved
@@ -1,9 +1,5 @@
 {
-<<<<<<< HEAD
-  "lastUpdated": "2025-10-04T00:07:21.905Z",
-=======
   "lastUpdated": "2025-09-30T12:03:09.983Z",
->>>>>>> 72c68353
   "versions": [
     {
       "version": "11400",
