--- conflicted
+++ resolved
@@ -1,9 +1,5 @@
 {
-<<<<<<< HEAD
-  "lastUpdated": "2025-10-06T06:03:00.282Z",
-=======
   "lastUpdated": "2025-09-30T12:03:09.983Z",
->>>>>>> 3fe61721
   "versions": [
     {
       "version": "11400",
