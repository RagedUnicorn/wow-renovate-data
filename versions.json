--- conflicted
+++ resolved
@@ -1,9 +1,5 @@
 {
-<<<<<<< HEAD
-  "lastUpdated": "2025-10-09T06:02:53.557Z",
-=======
   "lastUpdated": "2025-09-30T12:03:09.983Z",
->>>>>>> ff32fc87
   "versions": [
     {
       "version": "11400",
