--- conflicted
+++ resolved
@@ -1,9 +1,5 @@
 {
-<<<<<<< HEAD
-  "lastUpdated": "2025-10-14T00:07:14.946Z",
-=======
   "lastUpdated": "2025-10-13T18:02:40.452Z",
->>>>>>> 6ef7aadc
   "versions": [
     {
       "version": "11400",
