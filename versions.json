{
<<<<<<< HEAD
  "lastUpdated": "2025-10-01T00:09:14.619Z",
=======
  "lastUpdated": "2025-09-30T12:03:09.983Z",
>>>>>>> 18d3f81e
  "versions": [
    {
      "version": "11400",
      "name": "1.14.0",
      "variant": "classic_era",
      "gameVersionTypeId": 67408,
      "versionTypeName": "WoW Classic Era",
      "versionTypeSlug": "wow-classic-era"
    },
    {
      "version": "11302",
      "name": "1.13.2",
      "variant": "classic_era",
      "gameVersionTypeId": 67408,
      "versionTypeName": "WoW Classic Era",
      "versionTypeSlug": "wow-classic-era"
    },
    {
      "version": "11300",
      "name": "1.13.0",
      "variant": "classic_era",
      "gameVersionTypeId": 67408,
      "versionTypeName": "WoW Classic Era",
      "versionTypeSlug": "wow-classic-era"
    },
    {
      "version": "11305",
      "name": "1.13.5",
      "variant": "classic_era",
      "gameVersionTypeId": 67408,
      "versionTypeName": "WoW Classic Era",
      "versionTypeSlug": "wow-classic-era"
    },
    {
      "version": "11307",
      "name": "1.13.7",
      "variant": "classic_era",
      "gameVersionTypeId": 67408,
      "versionTypeName": "WoW Classic Era",
      "versionTypeSlug": "wow-classic-era"
    },
    {
      "version": "11306",
      "name": "1.13.6",
      "variant": "classic_era",
      "gameVersionTypeId": 67408,
      "versionTypeName": "WoW Classic Era",
      "versionTypeSlug": "wow-classic-era"
    },
    {
      "version": "11304",
      "name": "1.13.4",
      "variant": "classic_era",
      "gameVersionTypeId": 67408,
      "versionTypeName": "WoW Classic Era",
      "versionTypeSlug": "wow-classic-era"
    },
    {
      "version": "11303",
      "name": "1.13.3",
      "variant": "classic_era",
      "gameVersionTypeId": 67408,
      "versionTypeName": "WoW Classic Era",
      "versionTypeSlug": "wow-classic-era"
    },
    {
      "version": "11401",
      "name": "1.14.1",
      "variant": "classic_era",
      "gameVersionTypeId": 67408,
      "versionTypeName": "WoW Classic Era",
      "versionTypeSlug": "wow-classic-era"
    },
    {
      "version": "11402",
      "name": "1.14.2",
      "variant": "classic_era",
      "gameVersionTypeId": 67408,
      "versionTypeName": "WoW Classic Era",
      "versionTypeSlug": "wow-classic-era"
    },
    {
      "version": "11403",
      "name": "1.14.3",
      "variant": "classic_era",
      "gameVersionTypeId": 67408,
      "versionTypeName": "WoW Classic Era",
      "versionTypeSlug": "wow-classic-era"
    },
    {
      "version": "11404",
      "name": "1.14.4",
      "variant": "classic_era",
      "gameVersionTypeId": 67408,
      "versionTypeName": "WoW Classic Era",
      "versionTypeSlug": "wow-classic-era"
    },
    {
      "version": "11500",
      "name": "1.15.0",
      "variant": "classic_era",
      "gameVersionTypeId": 67408,
      "versionTypeName": "WoW Classic Era",
      "versionTypeSlug": "wow-classic-era"
    },
    {
      "version": "11501",
      "name": "1.15.1",
      "variant": "classic_era",
      "gameVersionTypeId": 67408,
      "versionTypeName": "WoW Classic Era",
      "versionTypeSlug": "wow-classic-era"
    },
    {
      "version": "11502",
      "name": "1.15.2",
      "variant": "classic_era",
      "gameVersionTypeId": 67408,
      "versionTypeName": "WoW Classic Era",
      "versionTypeSlug": "wow-classic-era"
    },
    {
      "version": "11503",
      "name": "1.15.3",
      "variant": "classic_era",
      "gameVersionTypeId": 67408,
      "versionTypeName": "WoW Classic Era",
      "versionTypeSlug": "wow-classic-era"
    },
    {
      "version": "11506",
      "name": "1.15.6",
      "variant": "classic_era",
      "gameVersionTypeId": 67408,
      "versionTypeName": "WoW Classic Era",
      "versionTypeSlug": "wow-classic-era"
    },
    {
      "version": "11504",
      "name": "1.15.4",
      "variant": "classic_era",
      "gameVersionTypeId": 67408,
      "versionTypeName": "WoW Classic Era",
      "versionTypeSlug": "wow-classic-era"
    },
    {
      "version": "11505",
      "name": "1.15.5",
      "variant": "classic_era",
      "gameVersionTypeId": 67408,
      "versionTypeName": "WoW Classic Era",
      "versionTypeSlug": "wow-classic-era"
    },
    {
      "version": "11507",
      "name": "1.15.7",
      "variant": "classic_era",
      "gameVersionTypeId": 67408,
      "versionTypeName": "WoW Classic Era",
      "versionTypeSlug": "wow-classic-era"
    },
    {
      "version": "70205",
      "name": "7.2.5",
      "variant": "retail",
      "gameVersionTypeId": 517,
      "versionTypeName": "WoW Retail",
      "versionTypeSlug": "wow-retail"
    },
    {
      "version": "20400",
      "name": "2.4.0",
      "variant": "retail",
      "gameVersionTypeId": 517,
      "versionTypeName": "WoW Retail",
      "versionTypeSlug": "wow-retail"
    },
    {
      "version": "11100",
      "name": "1.11.0",
      "variant": "retail",
      "gameVersionTypeId": 517,
      "versionTypeName": "WoW Retail",
      "versionTypeSlug": "wow-retail"
    },
    {
      "version": "10800",
      "name": "1.8.0",
      "variant": "retail",
      "gameVersionTypeId": 517,
      "versionTypeName": "WoW Retail",
      "versionTypeSlug": "wow-retail"
    },
    {
      "version": "50408",
      "name": "5.4.8",
      "variant": "retail",
      "gameVersionTypeId": 517,
      "versionTypeName": "WoW Retail",
      "versionTypeSlug": "wow-retail"
    },
    {
      "version": "20101",
      "name": "2.1.1",
      "variant": "retail",
      "gameVersionTypeId": 517,
      "versionTypeName": "WoW Retail",
      "versionTypeSlug": "wow-retail"
    },
    {
      "version": "90105",
      "name": "9.1.5",
      "variant": "retail",
      "gameVersionTypeId": 517,
      "versionTypeName": "WoW Retail",
      "versionTypeSlug": "wow-retail"
    },
    {
      "version": "10500",
      "name": "1.5.0",
      "variant": "retail",
      "gameVersionTypeId": 517,
      "versionTypeName": "WoW Retail",
      "versionTypeSlug": "wow-retail"
    },
    {
      "version": "50401",
      "name": "5.4.1",
      "variant": "retail",
      "gameVersionTypeId": 517,
      "versionTypeName": "WoW Retail",
      "versionTypeSlug": "wow-retail"
    },
    {
      "version": "20402",
      "name": "2.4.2",
      "variant": "retail",
      "gameVersionTypeId": 517,
      "versionTypeName": "WoW Retail",
      "versionTypeSlug": "wow-retail"
    },
    {
      "version": "10900",
      "name": "1.9.0",
      "variant": "retail",
      "gameVersionTypeId": 517,
      "versionTypeName": "WoW Retail",
      "versionTypeSlug": "wow-retail"
    },
    {
      "version": "11200",
      "name": "1.12.0",
      "variant": "retail",
      "gameVersionTypeId": 517,
      "versionTypeName": "WoW Retail",
      "versionTypeSlug": "wow-retail"
    },
    {
      "version": "30008",
      "name": "3.0.8",
      "variant": "retail",
      "gameVersionTypeId": 517,
      "versionTypeName": "WoW Retail",
      "versionTypeSlug": "wow-retail"
    },
    {
      "version": "50004",
      "name": "5.0.4",
      "variant": "retail",
      "gameVersionTypeId": 517,
      "versionTypeName": "WoW Retail",
      "versionTypeSlug": "wow-retail"
    },
    {
      "version": "20300",
      "name": "2.3.0",
      "variant": "retail",
      "gameVersionTypeId": 517,
      "versionTypeName": "WoW Retail",
      "versionTypeSlug": "wow-retail"
    },
    {
      "version": "20012",
      "name": "2.0.12",
      "variant": "retail",
      "gameVersionTypeId": 517,
      "versionTypeName": "WoW Retail",
      "versionTypeSlug": "wow-retail"
    },
    {
      "version": "40006",
      "name": "4.0.6",
      "variant": "retail",
      "gameVersionTypeId": 517,
      "versionTypeName": "WoW Retail",
      "versionTypeSlug": "wow-retail"
    },
    {
      "version": "60003",
      "name": "6.0.3",
      "variant": "retail",
      "gameVersionTypeId": 517,
      "versionTypeName": "WoW Retail",
      "versionTypeSlug": "wow-retail"
    },
    {
      "version": "10000",
      "name": "1.0.0",
      "variant": "retail",
      "gameVersionTypeId": 517,
      "versionTypeName": "WoW Retail",
      "versionTypeSlug": "wow-retail"
    },
    {
      "version": "20100",
      "name": "2.1.0",
      "variant": "retail",
      "gameVersionTypeId": 517,
      "versionTypeName": "WoW Retail",
      "versionTypeSlug": "wow-retail"
    },
    {
      "version": "20401",
      "name": "2.4.1",
      "variant": "retail",
      "gameVersionTypeId": 517,
      "versionTypeName": "WoW Retail",
      "versionTypeSlug": "wow-retail"
    },
    {
      "version": "20203",
      "name": "2.2.3",
      "variant": "retail",
      "gameVersionTypeId": 517,
      "versionTypeName": "WoW Retail",
      "versionTypeSlug": "wow-retail"
    },
    {
      "version": "40200",
      "name": "4.2.0",
      "variant": "retail",
      "gameVersionTypeId": 517,
      "versionTypeName": "WoW Retail",
      "versionTypeSlug": "wow-retail"
    },
    {
      "version": "80001",
      "name": "8.0.1",
      "variant": "retail",
      "gameVersionTypeId": 517,
      "versionTypeName": "WoW Retail",
      "versionTypeSlug": "wow-retail"
    },
    {
      "version": "50200",
      "name": "5.2.0",
      "variant": "retail",
      "gameVersionTypeId": 517,
      "versionTypeName": "WoW Retail",
      "versionTypeSlug": "wow-retail"
    },
    {
      "version": "50407",
      "name": "5.4.7",
      "variant": "retail",
      "gameVersionTypeId": 517,
      "versionTypeName": "WoW Retail",
      "versionTypeSlug": "wow-retail"
    },
    {
      "version": "50100",
      "name": "5.1.0",
      "variant": "retail",
      "gameVersionTypeId": 517,
      "versionTypeName": "WoW Retail",
      "versionTypeSlug": "wow-retail"
    },
    {
      "version": "40100",
      "name": "4.1.0",
      "variant": "retail",
      "gameVersionTypeId": 517,
      "versionTypeName": "WoW Retail",
      "versionTypeSlug": "wow-retail"
    },
    {
      "version": "10600",
      "name": "1.6.0",
      "variant": "retail",
      "gameVersionTypeId": 517,
      "versionTypeName": "WoW Retail",
      "versionTypeSlug": "wow-retail"
    },
    {
      "version": "20006",
      "name": "2.0.6",
      "variant": "retail",
      "gameVersionTypeId": 517,
      "versionTypeName": "WoW Retail",
      "versionTypeSlug": "wow-retail"
    },
    {
      "version": "80300",
      "name": "8.3.0",
      "variant": "retail",
      "gameVersionTypeId": 517,
      "versionTypeName": "WoW Retail",
      "versionTypeSlug": "wow-retail"
    },
    {
      "version": "60002",
      "name": "6.0.2",
      "variant": "retail",
      "gameVersionTypeId": 517,
      "versionTypeName": "WoW Retail",
      "versionTypeSlug": "wow-retail"
    },
    {
      "version": "40300",
      "name": "4.3.0",
      "variant": "retail",
      "gameVersionTypeId": 517,
      "versionTypeName": "WoW Retail",
      "versionTypeSlug": "wow-retail"
    },
    {
      "version": "10200",
      "name": "1.2.0",
      "variant": "retail",
      "gameVersionTypeId": 517,
      "versionTypeName": "WoW Retail",
      "versionTypeSlug": "wow-retail"
    },
    {
      "version": "40003",
      "name": "4.0.3a",
      "variant": "retail",
      "gameVersionTypeId": 517,
      "versionTypeName": "WoW Retail",
      "versionTypeSlug": "wow-retail"
    },
    {
      "version": "90002",
      "name": "9.0.2",
      "variant": "retail",
      "gameVersionTypeId": 517,
      "versionTypeName": "WoW Retail",
      "versionTypeSlug": "wow-retail"
    },
    {
      "version": "11000",
      "name": "1.10.0",
      "variant": "retail",
      "gameVersionTypeId": 517,
      "versionTypeName": "WoW Retail",
      "versionTypeSlug": "wow-retail"
    },
    {
      "version": "10300",
      "name": "1.3.0",
      "variant": "retail",
      "gameVersionTypeId": 517,
      "versionTypeName": "WoW Retail",
      "versionTypeSlug": "wow-retail"
    },
    {
      "version": "10400",
      "name": "1.4.0",
      "variant": "retail",
      "gameVersionTypeId": 517,
      "versionTypeName": "WoW Retail",
      "versionTypeSlug": "wow-retail"
    },
    {
      "version": "80200",
      "name": "8.2.0",
      "variant": "retail",
      "gameVersionTypeId": 517,
      "versionTypeName": "WoW Retail",
      "versionTypeSlug": "wow-retail"
    },
    {
      "version": "30100",
      "name": "3.1.0",
      "variant": "retail",
      "gameVersionTypeId": 517,
      "versionTypeName": "WoW Retail",
      "versionTypeSlug": "wow-retail"
    },
    {
      "version": "40003",
      "name": "4.0.3",
      "variant": "retail",
      "gameVersionTypeId": 517,
      "versionTypeName": "WoW Retail",
      "versionTypeSlug": "wow-retail"
    },
    {
      "version": "70305",
      "name": "7.3.5",
      "variant": "retail",
      "gameVersionTypeId": 517,
      "versionTypeName": "WoW Retail",
      "versionTypeSlug": "wow-retail"
    },
    {
      "version": "70105",
      "name": "7.1.5",
      "variant": "retail",
      "gameVersionTypeId": 517,
      "versionTypeName": "WoW Retail",
      "versionTypeSlug": "wow-retail"
    },
    {
      "version": "70302",
      "name": "7.3.2",
      "variant": "retail",
      "gameVersionTypeId": 517,
      "versionTypeName": "WoW Retail",
      "versionTypeSlug": "wow-retail"
    },
    {
      "version": "30002",
      "name": "3.0.2",
      "variant": "retail",
      "gameVersionTypeId": 517,
      "versionTypeName": "WoW Retail",
      "versionTypeSlug": "wow-retail"
    },
    {
      "version": "60202",
      "name": "6.2.2",
      "variant": "retail",
      "gameVersionTypeId": 517,
      "versionTypeName": "WoW Retail",
      "versionTypeSlug": "wow-retail"
    },
    {
      "version": "30003",
      "name": "3.0.3",
      "variant": "retail",
      "gameVersionTypeId": 517,
      "versionTypeName": "WoW Retail",
      "versionTypeSlug": "wow-retail"
    },
    {
      "version": "60203",
      "name": "6.2.3",
      "variant": "retail",
      "gameVersionTypeId": 517,
      "versionTypeName": "WoW Retail",
      "versionTypeSlug": "wow-retail"
    },
    {
      "version": "20001",
      "name": "2.0.1",
      "variant": "retail",
      "gameVersionTypeId": 517,
      "versionTypeName": "WoW Retail",
      "versionTypeSlug": "wow-retail"
    },
    {
      "version": "50300",
      "name": "5.3.0",
      "variant": "retail",
      "gameVersionTypeId": 517,
      "versionTypeName": "WoW Retail",
      "versionTypeSlug": "wow-retail"
    },
    {
      "version": "60001",
      "name": "6.0.1",
      "variant": "retail",
      "gameVersionTypeId": 517,
      "versionTypeName": "WoW Retail",
      "versionTypeSlug": "wow-retail"
    },
    {
      "version": "70300",
      "name": "7.3.0",
      "variant": "retail",
      "gameVersionTypeId": 517,
      "versionTypeName": "WoW Retail",
      "versionTypeSlug": "wow-retail"
    },
    {
      "version": "20003",
      "name": "2.0.3",
      "variant": "retail",
      "gameVersionTypeId": 517,
      "versionTypeName": "WoW Retail",
      "versionTypeSlug": "wow-retail"
    },
    {
      "version": "20102",
      "name": "2.1.2",
      "variant": "retail",
      "gameVersionTypeId": 517,
      "versionTypeName": "WoW Retail",
      "versionTypeSlug": "wow-retail"
    },
    {
      "version": "60100",
      "name": "6.1.0",
      "variant": "retail",
      "gameVersionTypeId": 517,
      "versionTypeName": "WoW Retail",
      "versionTypeSlug": "wow-retail"
    },
    {
      "version": "20103",
      "name": "2.1.3",
      "variant": "retail",
      "gameVersionTypeId": 517,
      "versionTypeName": "WoW Retail",
      "versionTypeSlug": "wow-retail"
    },
    {
      "version": "50400",
      "name": "5.4.0",
      "variant": "retail",
      "gameVersionTypeId": 517,
      "versionTypeName": "WoW Retail",
      "versionTypeSlug": "wow-retail"
    },
    {
      "version": "60200",
      "name": "6.2.0",
      "variant": "retail",
      "gameVersionTypeId": 517,
      "versionTypeName": "WoW Retail",
      "versionTypeSlug": "wow-retail"
    },
    {
      "version": "80205",
      "name": "8.2.5",
      "variant": "retail",
      "gameVersionTypeId": 517,
      "versionTypeName": "WoW Retail",
      "versionTypeSlug": "wow-retail"
    },
    {
      "version": "30009",
      "name": "3.0.9",
      "variant": "retail",
      "gameVersionTypeId": 517,
      "versionTypeName": "WoW Retail",
      "versionTypeSlug": "wow-retail"
    },
    {
      "version": "40303",
      "name": "4.3.3",
      "variant": "retail",
      "gameVersionTypeId": 517,
      "versionTypeName": "WoW Retail",
      "versionTypeSlug": "wow-retail"
    },
    {
      "version": "90005",
      "name": "9.0.5",
      "variant": "retail",
      "gameVersionTypeId": 517,
      "versionTypeName": "WoW Retail",
      "versionTypeSlug": "wow-retail"
    },
    {
      "version": "20202",
      "name": "2.2.2",
      "variant": "retail",
      "gameVersionTypeId": 517,
      "versionTypeName": "WoW Retail",
      "versionTypeSlug": "wow-retail"
    },
    {
      "version": "40304",
      "name": "4.3.4",
      "variant": "retail",
      "gameVersionTypeId": 517,
      "versionTypeName": "WoW Retail",
      "versionTypeSlug": "wow-retail"
    },
    {
      "version": "40001",
      "name": "4.0.1",
      "variant": "retail",
      "gameVersionTypeId": 517,
      "versionTypeName": "WoW Retail",
      "versionTypeSlug": "wow-retail"
    },
    {
      "version": "90001",
      "name": "9.0.1",
      "variant": "retail",
      "gameVersionTypeId": 517,
      "versionTypeName": "WoW Retail",
      "versionTypeSlug": "wow-retail"
    },
    {
      "version": "30305",
      "name": "3.3.5",
      "variant": "retail",
      "gameVersionTypeId": 517,
      "versionTypeName": "WoW Retail",
      "versionTypeSlug": "wow-retail"
    },
    {
      "version": "30300",
      "name": "3.3.0",
      "variant": "retail",
      "gameVersionTypeId": 517,
      "versionTypeName": "WoW Retail",
      "versionTypeSlug": "wow-retail"
    },
    {
      "version": "70100",
      "name": "7.1.0",
      "variant": "retail",
      "gameVersionTypeId": 517,
      "versionTypeName": "WoW Retail",
      "versionTypeSlug": "wow-retail"
    },
    {
      "version": "70200",
      "name": "7.2.0",
      "variant": "retail",
      "gameVersionTypeId": 517,
      "versionTypeName": "WoW Retail",
      "versionTypeSlug": "wow-retail"
    },
    {
      "version": "60204",
      "name": "6.2.4",
      "variant": "retail",
      "gameVersionTypeId": 517,
      "versionTypeName": "WoW Retail",
      "versionTypeSlug": "wow-retail"
    },
    {
      "version": "70003",
      "name": "7.0.3",
      "variant": "retail",
      "gameVersionTypeId": 517,
      "versionTypeName": "WoW Retail",
      "versionTypeSlug": "wow-retail"
    },
    {
      "version": "20303",
      "name": "2.3.3",
      "variant": "retail",
      "gameVersionTypeId": 517,
      "versionTypeName": "WoW Retail",
      "versionTypeSlug": "wow-retail"
    },
    {
      "version": "50402",
      "name": "5.4.2",
      "variant": "retail",
      "gameVersionTypeId": 517,
      "versionTypeName": "WoW Retail",
      "versionTypeSlug": "wow-retail"
    },
    {
      "version": "20403",
      "name": "2.4.3",
      "variant": "retail",
      "gameVersionTypeId": 517,
      "versionTypeName": "WoW Retail",
      "versionTypeSlug": "wow-retail"
    },
    {
      "version": "90100",
      "name": "9.1.0",
      "variant": "retail",
      "gameVersionTypeId": 517,
      "versionTypeName": "WoW Retail",
      "versionTypeSlug": "wow-retail"
    },
    {
      "version": "10100",
      "name": "1.1.0",
      "variant": "retail",
      "gameVersionTypeId": 517,
      "versionTypeName": "WoW Retail",
      "versionTypeSlug": "wow-retail"
    },
    {
      "version": "10700",
      "name": "1.7.0",
      "variant": "retail",
      "gameVersionTypeId": 517,
      "versionTypeName": "WoW Retail",
      "versionTypeSlug": "wow-retail"
    },
    {
      "version": "20302",
      "name": "2.3.2",
      "variant": "retail",
      "gameVersionTypeId": 517,
      "versionTypeName": "WoW Retail",
      "versionTypeSlug": "wow-retail"
    },
    {
      "version": "20200",
      "name": "2.2.0",
      "variant": "retail",
      "gameVersionTypeId": 517,
      "versionTypeName": "WoW Retail",
      "versionTypeSlug": "wow-retail"
    },
    {
      "version": "80100",
      "name": "8.1.0",
      "variant": "retail",
      "gameVersionTypeId": 517,
      "versionTypeName": "WoW Retail",
      "versionTypeSlug": "wow-retail"
    },
    {
      "version": "30303",
      "name": "3.3.3",
      "variant": "retail",
      "gameVersionTypeId": 517,
      "versionTypeName": "WoW Retail",
      "versionTypeSlug": "wow-retail"
    },
    {
      "version": "80105",
      "name": "8.1.5",
      "variant": "retail",
      "gameVersionTypeId": 517,
      "versionTypeName": "WoW Retail",
      "versionTypeSlug": "wow-retail"
    },
    {
      "version": "30200",
      "name": "3.2.0",
      "variant": "retail",
      "gameVersionTypeId": 517,
      "versionTypeName": "WoW Retail",
      "versionTypeSlug": "wow-retail"
    },
    {
      "version": "50005",
      "name": "5.0.5",
      "variant": "retail",
      "gameVersionTypeId": 517,
      "versionTypeName": "WoW Retail",
      "versionTypeSlug": "wow-retail"
    },
    {
      "version": "90200",
      "name": "9.2.0",
      "variant": "retail",
      "gameVersionTypeId": 517,
      "versionTypeName": "WoW Retail",
      "versionTypeSlug": "wow-retail"
    },
    {
      "version": "90205",
      "name": "9.2.5",
      "variant": "retail",
      "gameVersionTypeId": 517,
      "versionTypeName": "WoW Retail",
      "versionTypeSlug": "wow-retail"
    },
    {
      "version": "90207",
      "name": "9.2.7",
      "variant": "retail",
      "gameVersionTypeId": 517,
      "versionTypeName": "WoW Retail",
      "versionTypeSlug": "wow-retail"
    },
    {
      "version": "100100",
      "name": "10.1.0",
      "variant": "retail",
      "gameVersionTypeId": 517,
      "versionTypeName": "WoW Retail",
      "versionTypeSlug": "wow-retail"
    },
    {
      "version": "100000",
      "name": "10.0.0",
      "variant": "retail",
      "gameVersionTypeId": 517,
      "versionTypeName": "WoW Retail",
      "versionTypeSlug": "wow-retail"
    },
    {
      "version": "100005",
      "name": "10.0.5",
      "variant": "retail",
      "gameVersionTypeId": 517,
      "versionTypeName": "WoW Retail",
      "versionTypeSlug": "wow-retail"
    },
    {
      "version": "100007",
      "name": "10.0.7",
      "variant": "retail",
      "gameVersionTypeId": 517,
      "versionTypeName": "WoW Retail",
      "versionTypeSlug": "wow-retail"
    },
    {
      "version": "100200",
      "name": "10.2.0",
      "variant": "retail",
      "gameVersionTypeId": 517,
      "versionTypeName": "WoW Retail",
      "versionTypeSlug": "wow-retail"
    },
    {
      "version": "100105",
      "name": "10.1.5",
      "variant": "retail",
      "gameVersionTypeId": 517,
      "versionTypeName": "WoW Retail",
      "versionTypeSlug": "wow-retail"
    },
    {
      "version": "100107",
      "name": "10.1.7",
      "variant": "retail",
      "gameVersionTypeId": 517,
      "versionTypeName": "WoW Retail",
      "versionTypeSlug": "wow-retail"
    },
    {
      "version": "100205",
      "name": "10.2.5",
      "variant": "retail",
      "gameVersionTypeId": 517,
      "versionTypeName": "WoW Retail",
      "versionTypeSlug": "wow-retail"
    },
    {
      "version": "100206",
      "name": "10.2.6",
      "variant": "retail",
      "gameVersionTypeId": 517,
      "versionTypeName": "WoW Retail",
      "versionTypeSlug": "wow-retail"
    },
    {
      "version": "110000",
      "name": "11.0.0",
      "variant": "retail",
      "gameVersionTypeId": 517,
      "versionTypeName": "WoW Retail",
      "versionTypeSlug": "wow-retail"
    },
    {
      "version": "110005",
      "name": "11.0.5",
      "variant": "retail",
      "gameVersionTypeId": 517,
      "versionTypeName": "WoW Retail",
      "versionTypeSlug": "wow-retail"
    },
    {
      "version": "100207",
      "name": "10.2.7",
      "variant": "retail",
      "gameVersionTypeId": 517,
      "versionTypeName": "WoW Retail",
      "versionTypeSlug": "wow-retail"
    },
    {
      "version": "110002",
      "name": "11.0.2",
      "variant": "retail",
      "gameVersionTypeId": 517,
      "versionTypeName": "WoW Retail",
      "versionTypeSlug": "wow-retail"
    },
    {
      "version": "100002",
      "name": "10.0.2",
      "variant": "retail",
      "gameVersionTypeId": 517,
      "versionTypeName": "WoW Retail",
      "versionTypeSlug": "wow-retail"
    },
    {
      "version": "110007",
      "name": "11.0.7",
      "variant": "retail",
      "gameVersionTypeId": 517,
      "versionTypeName": "WoW Retail",
      "versionTypeSlug": "wow-retail"
    },
    {
      "version": "110100",
      "name": "11.1.0",
      "variant": "retail",
      "gameVersionTypeId": 517,
      "versionTypeName": "WoW Retail",
      "versionTypeSlug": "wow-retail"
    },
    {
      "version": "110107",
      "name": "11.1.7",
      "variant": "retail",
      "gameVersionTypeId": 517,
      "versionTypeName": "WoW Retail",
      "versionTypeSlug": "wow-retail"
    },
    {
      "version": "110105",
      "name": "11.1.5",
      "variant": "retail",
      "gameVersionTypeId": 517,
      "versionTypeName": "WoW Retail",
      "versionTypeSlug": "wow-retail"
    },
    {
      "version": "110200",
      "name": "11.2.0",
      "variant": "retail",
      "gameVersionTypeId": 517,
      "versionTypeName": "WoW Retail",
      "versionTypeSlug": "wow-retail"
    },
    {
      "version": "110205",
      "name": "11.2.5",
      "variant": "retail",
      "gameVersionTypeId": 517,
      "versionTypeName": "WoW Retail",
      "versionTypeSlug": "wow-retail"
    },
    {
      "version": "120000",
      "name": "12.0.0",
      "variant": "retail",
      "gameVersionTypeId": 517,
      "versionTypeName": "WoW Retail",
      "versionTypeSlug": "wow-retail"
    },
    {
      "version": "20501",
      "name": "2.5.1",
      "variant": "tbc_classic",
      "gameVersionTypeId": 73246,
      "versionTypeName": "WoW Burning Crusade Classic",
      "versionTypeSlug": "wow-burning-crusade-classic"
    },
    {
      "version": "20502",
      "name": "2.5.2",
      "variant": "tbc_classic",
      "gameVersionTypeId": 73246,
      "versionTypeName": "WoW Burning Crusade Classic",
      "versionTypeSlug": "wow-burning-crusade-classic"
    },
    {
      "version": "20504",
      "name": "2.5.4",
      "variant": "tbc_classic",
      "gameVersionTypeId": 73246,
      "versionTypeName": "WoW Burning Crusade Classic",
      "versionTypeSlug": "wow-burning-crusade-classic"
    },
    {
      "version": "20503",
      "name": "2.5.3",
      "variant": "tbc_classic",
      "gameVersionTypeId": 73246,
      "versionTypeName": "WoW Burning Crusade Classic",
      "versionTypeSlug": "wow-burning-crusade-classic"
    },
    {
      "version": "30400",
      "name": "3.4.0",
      "variant": "wotlk_classic",
      "gameVersionTypeId": 73713,
      "versionTypeName": "WoW Wrath of the Lich King Classic",
      "versionTypeSlug": "wow-wrath-of-the-lich-king-classic"
    },
    {
      "version": "30402",
      "name": "3.4.2",
      "variant": "wotlk_classic",
      "gameVersionTypeId": 73713,
      "versionTypeName": "WoW Wrath of the Lich King Classic",
      "versionTypeSlug": "wow-wrath-of-the-lich-king-classic"
    },
    {
      "version": "30401",
      "name": "3.4.1",
      "variant": "wotlk_classic",
      "gameVersionTypeId": 73713,
      "versionTypeName": "WoW Wrath of the Lich King Classic",
      "versionTypeSlug": "wow-wrath-of-the-lich-king-classic"
    },
    {
      "version": "30403",
      "name": "3.4.3",
      "variant": "wotlk_classic",
      "gameVersionTypeId": 73713,
      "versionTypeName": "WoW Wrath of the Lich King Classic",
      "versionTypeSlug": "wow-wrath-of-the-lich-king-classic"
    },
    {
      "version": "30404",
      "name": "3.4.4",
      "variant": "wotlk_classic",
      "gameVersionTypeId": 73713,
      "versionTypeName": "WoW Wrath of the Lich King Classic",
      "versionTypeSlug": "wow-wrath-of-the-lich-king-classic"
    },
    {
      "version": "30405",
      "name": "3.4.5",
      "variant": "wotlk_classic",
      "gameVersionTypeId": 73713,
      "versionTypeName": "WoW Wrath of the Lich King Classic",
      "versionTypeSlug": "wow-wrath-of-the-lich-king-classic"
    },
    {
      "version": "40400",
      "name": "4.4.0",
      "variant": "cata_classic",
      "gameVersionTypeId": 77522,
      "versionTypeName": "WoW Cataclysm Classic",
      "versionTypeSlug": "wow-cataclysm-classic"
    },
    {
      "version": "40402",
      "name": "4.4.2",
      "variant": "cata_classic",
      "gameVersionTypeId": 77522,
      "versionTypeName": "WoW Cataclysm Classic",
      "versionTypeSlug": "wow-cataclysm-classic"
    },
    {
      "version": "40401",
      "name": "4.4.1",
      "variant": "cata_classic",
      "gameVersionTypeId": 77522,
      "versionTypeName": "WoW Cataclysm Classic",
      "versionTypeSlug": "wow-cataclysm-classic"
    },
    {
      "version": "50500",
      "name": "5.5.0",
      "variant": "mop_classic",
      "gameVersionTypeId": 79434,
      "versionTypeName": "WoW Mists of Pandaria Classic",
      "versionTypeSlug": "wow-mists-of-pandaria-classic"
    },
    {
      "version": "50501",
      "name": "5.5.1",
      "variant": "mop_classic",
      "gameVersionTypeId": 79434,
      "versionTypeName": "WoW Mists of Pandaria Classic",
      "versionTypeSlug": "wow-mists-of-pandaria-classic"
    }
  ],
  "versionsByVariant": {
    "classic_era": [
      {
        "version": "11507",
        "name": "1.15.7",
        "variant": "classic_era",
        "gameVersionTypeId": 67408,
        "versionTypeName": "WoW Classic Era",
        "versionTypeSlug": "wow-classic-era"
      },
      {
        "version": "11506",
        "name": "1.15.6",
        "variant": "classic_era",
        "gameVersionTypeId": 67408,
        "versionTypeName": "WoW Classic Era",
        "versionTypeSlug": "wow-classic-era"
      },
      {
        "version": "11505",
        "name": "1.15.5",
        "variant": "classic_era",
        "gameVersionTypeId": 67408,
        "versionTypeName": "WoW Classic Era",
        "versionTypeSlug": "wow-classic-era"
      },
      {
        "version": "11504",
        "name": "1.15.4",
        "variant": "classic_era",
        "gameVersionTypeId": 67408,
        "versionTypeName": "WoW Classic Era",
        "versionTypeSlug": "wow-classic-era"
      },
      {
        "version": "11503",
        "name": "1.15.3",
        "variant": "classic_era",
        "gameVersionTypeId": 67408,
        "versionTypeName": "WoW Classic Era",
        "versionTypeSlug": "wow-classic-era"
      },
      {
        "version": "11502",
        "name": "1.15.2",
        "variant": "classic_era",
        "gameVersionTypeId": 67408,
        "versionTypeName": "WoW Classic Era",
        "versionTypeSlug": "wow-classic-era"
      },
      {
        "version": "11501",
        "name": "1.15.1",
        "variant": "classic_era",
        "gameVersionTypeId": 67408,
        "versionTypeName": "WoW Classic Era",
        "versionTypeSlug": "wow-classic-era"
      },
      {
        "version": "11500",
        "name": "1.15.0",
        "variant": "classic_era",
        "gameVersionTypeId": 67408,
        "versionTypeName": "WoW Classic Era",
        "versionTypeSlug": "wow-classic-era"
      },
      {
        "version": "11404",
        "name": "1.14.4",
        "variant": "classic_era",
        "gameVersionTypeId": 67408,
        "versionTypeName": "WoW Classic Era",
        "versionTypeSlug": "wow-classic-era"
      },
      {
        "version": "11403",
        "name": "1.14.3",
        "variant": "classic_era",
        "gameVersionTypeId": 67408,
        "versionTypeName": "WoW Classic Era",
        "versionTypeSlug": "wow-classic-era"
      },
      {
        "version": "11402",
        "name": "1.14.2",
        "variant": "classic_era",
        "gameVersionTypeId": 67408,
        "versionTypeName": "WoW Classic Era",
        "versionTypeSlug": "wow-classic-era"
      },
      {
        "version": "11401",
        "name": "1.14.1",
        "variant": "classic_era",
        "gameVersionTypeId": 67408,
        "versionTypeName": "WoW Classic Era",
        "versionTypeSlug": "wow-classic-era"
      },
      {
        "version": "11400",
        "name": "1.14.0",
        "variant": "classic_era",
        "gameVersionTypeId": 67408,
        "versionTypeName": "WoW Classic Era",
        "versionTypeSlug": "wow-classic-era"
      },
      {
        "version": "11307",
        "name": "1.13.7",
        "variant": "classic_era",
        "gameVersionTypeId": 67408,
        "versionTypeName": "WoW Classic Era",
        "versionTypeSlug": "wow-classic-era"
      },
      {
        "version": "11306",
        "name": "1.13.6",
        "variant": "classic_era",
        "gameVersionTypeId": 67408,
        "versionTypeName": "WoW Classic Era",
        "versionTypeSlug": "wow-classic-era"
      },
      {
        "version": "11305",
        "name": "1.13.5",
        "variant": "classic_era",
        "gameVersionTypeId": 67408,
        "versionTypeName": "WoW Classic Era",
        "versionTypeSlug": "wow-classic-era"
      },
      {
        "version": "11304",
        "name": "1.13.4",
        "variant": "classic_era",
        "gameVersionTypeId": 67408,
        "versionTypeName": "WoW Classic Era",
        "versionTypeSlug": "wow-classic-era"
      },
      {
        "version": "11303",
        "name": "1.13.3",
        "variant": "classic_era",
        "gameVersionTypeId": 67408,
        "versionTypeName": "WoW Classic Era",
        "versionTypeSlug": "wow-classic-era"
      },
      {
        "version": "11302",
        "name": "1.13.2",
        "variant": "classic_era",
        "gameVersionTypeId": 67408,
        "versionTypeName": "WoW Classic Era",
        "versionTypeSlug": "wow-classic-era"
      },
      {
        "version": "11300",
        "name": "1.13.0",
        "variant": "classic_era",
        "gameVersionTypeId": 67408,
        "versionTypeName": "WoW Classic Era",
        "versionTypeSlug": "wow-classic-era"
      }
    ],
    "retail": [
      {
        "version": "120000",
        "name": "12.0.0",
        "variant": "retail",
        "gameVersionTypeId": 517,
        "versionTypeName": "WoW Retail",
        "versionTypeSlug": "wow-retail"
      },
      {
        "version": "110205",
        "name": "11.2.5",
        "variant": "retail",
        "gameVersionTypeId": 517,
        "versionTypeName": "WoW Retail",
        "versionTypeSlug": "wow-retail"
      },
      {
        "version": "110200",
        "name": "11.2.0",
        "variant": "retail",
        "gameVersionTypeId": 517,
        "versionTypeName": "WoW Retail",
        "versionTypeSlug": "wow-retail"
      },
      {
        "version": "110107",
        "name": "11.1.7",
        "variant": "retail",
        "gameVersionTypeId": 517,
        "versionTypeName": "WoW Retail",
        "versionTypeSlug": "wow-retail"
      },
      {
        "version": "110105",
        "name": "11.1.5",
        "variant": "retail",
        "gameVersionTypeId": 517,
        "versionTypeName": "WoW Retail",
        "versionTypeSlug": "wow-retail"
      },
      {
        "version": "110100",
        "name": "11.1.0",
        "variant": "retail",
        "gameVersionTypeId": 517,
        "versionTypeName": "WoW Retail",
        "versionTypeSlug": "wow-retail"
      },
      {
        "version": "110007",
        "name": "11.0.7",
        "variant": "retail",
        "gameVersionTypeId": 517,
        "versionTypeName": "WoW Retail",
        "versionTypeSlug": "wow-retail"
      },
      {
        "version": "110005",
        "name": "11.0.5",
        "variant": "retail",
        "gameVersionTypeId": 517,
        "versionTypeName": "WoW Retail",
        "versionTypeSlug": "wow-retail"
      },
      {
        "version": "110002",
        "name": "11.0.2",
        "variant": "retail",
        "gameVersionTypeId": 517,
        "versionTypeName": "WoW Retail",
        "versionTypeSlug": "wow-retail"
      },
      {
        "version": "110000",
        "name": "11.0.0",
        "variant": "retail",
        "gameVersionTypeId": 517,
        "versionTypeName": "WoW Retail",
        "versionTypeSlug": "wow-retail"
      },
      {
        "version": "100207",
        "name": "10.2.7",
        "variant": "retail",
        "gameVersionTypeId": 517,
        "versionTypeName": "WoW Retail",
        "versionTypeSlug": "wow-retail"
      },
      {
        "version": "100206",
        "name": "10.2.6",
        "variant": "retail",
        "gameVersionTypeId": 517,
        "versionTypeName": "WoW Retail",
        "versionTypeSlug": "wow-retail"
      },
      {
        "version": "100205",
        "name": "10.2.5",
        "variant": "retail",
        "gameVersionTypeId": 517,
        "versionTypeName": "WoW Retail",
        "versionTypeSlug": "wow-retail"
      },
      {
        "version": "100200",
        "name": "10.2.0",
        "variant": "retail",
        "gameVersionTypeId": 517,
        "versionTypeName": "WoW Retail",
        "versionTypeSlug": "wow-retail"
      },
      {
        "version": "100107",
        "name": "10.1.7",
        "variant": "retail",
        "gameVersionTypeId": 517,
        "versionTypeName": "WoW Retail",
        "versionTypeSlug": "wow-retail"
      },
      {
        "version": "100105",
        "name": "10.1.5",
        "variant": "retail",
        "gameVersionTypeId": 517,
        "versionTypeName": "WoW Retail",
        "versionTypeSlug": "wow-retail"
      },
      {
        "version": "100100",
        "name": "10.1.0",
        "variant": "retail",
        "gameVersionTypeId": 517,
        "versionTypeName": "WoW Retail",
        "versionTypeSlug": "wow-retail"
      },
      {
        "version": "100007",
        "name": "10.0.7",
        "variant": "retail",
        "gameVersionTypeId": 517,
        "versionTypeName": "WoW Retail",
        "versionTypeSlug": "wow-retail"
      },
      {
        "version": "100005",
        "name": "10.0.5",
        "variant": "retail",
        "gameVersionTypeId": 517,
        "versionTypeName": "WoW Retail",
        "versionTypeSlug": "wow-retail"
      },
      {
        "version": "100002",
        "name": "10.0.2",
        "variant": "retail",
        "gameVersionTypeId": 517,
        "versionTypeName": "WoW Retail",
        "versionTypeSlug": "wow-retail"
      },
      {
        "version": "100000",
        "name": "10.0.0",
        "variant": "retail",
        "gameVersionTypeId": 517,
        "versionTypeName": "WoW Retail",
        "versionTypeSlug": "wow-retail"
      },
      {
        "version": "90207",
        "name": "9.2.7",
        "variant": "retail",
        "gameVersionTypeId": 517,
        "versionTypeName": "WoW Retail",
        "versionTypeSlug": "wow-retail"
      },
      {
        "version": "90205",
        "name": "9.2.5",
        "variant": "retail",
        "gameVersionTypeId": 517,
        "versionTypeName": "WoW Retail",
        "versionTypeSlug": "wow-retail"
      },
      {
        "version": "90200",
        "name": "9.2.0",
        "variant": "retail",
        "gameVersionTypeId": 517,
        "versionTypeName": "WoW Retail",
        "versionTypeSlug": "wow-retail"
      },
      {
        "version": "90105",
        "name": "9.1.5",
        "variant": "retail",
        "gameVersionTypeId": 517,
        "versionTypeName": "WoW Retail",
        "versionTypeSlug": "wow-retail"
      },
      {
        "version": "90100",
        "name": "9.1.0",
        "variant": "retail",
        "gameVersionTypeId": 517,
        "versionTypeName": "WoW Retail",
        "versionTypeSlug": "wow-retail"
      },
      {
        "version": "90005",
        "name": "9.0.5",
        "variant": "retail",
        "gameVersionTypeId": 517,
        "versionTypeName": "WoW Retail",
        "versionTypeSlug": "wow-retail"
      },
      {
        "version": "90002",
        "name": "9.0.2",
        "variant": "retail",
        "gameVersionTypeId": 517,
        "versionTypeName": "WoW Retail",
        "versionTypeSlug": "wow-retail"
      },
      {
        "version": "90001",
        "name": "9.0.1",
        "variant": "retail",
        "gameVersionTypeId": 517,
        "versionTypeName": "WoW Retail",
        "versionTypeSlug": "wow-retail"
      },
      {
        "version": "80300",
        "name": "8.3.0",
        "variant": "retail",
        "gameVersionTypeId": 517,
        "versionTypeName": "WoW Retail",
        "versionTypeSlug": "wow-retail"
      },
      {
        "version": "80205",
        "name": "8.2.5",
        "variant": "retail",
        "gameVersionTypeId": 517,
        "versionTypeName": "WoW Retail",
        "versionTypeSlug": "wow-retail"
      },
      {
        "version": "80200",
        "name": "8.2.0",
        "variant": "retail",
        "gameVersionTypeId": 517,
        "versionTypeName": "WoW Retail",
        "versionTypeSlug": "wow-retail"
      },
      {
        "version": "80105",
        "name": "8.1.5",
        "variant": "retail",
        "gameVersionTypeId": 517,
        "versionTypeName": "WoW Retail",
        "versionTypeSlug": "wow-retail"
      },
      {
        "version": "80100",
        "name": "8.1.0",
        "variant": "retail",
        "gameVersionTypeId": 517,
        "versionTypeName": "WoW Retail",
        "versionTypeSlug": "wow-retail"
      },
      {
        "version": "80001",
        "name": "8.0.1",
        "variant": "retail",
        "gameVersionTypeId": 517,
        "versionTypeName": "WoW Retail",
        "versionTypeSlug": "wow-retail"
      },
      {
        "version": "70305",
        "name": "7.3.5",
        "variant": "retail",
        "gameVersionTypeId": 517,
        "versionTypeName": "WoW Retail",
        "versionTypeSlug": "wow-retail"
      },
      {
        "version": "70302",
        "name": "7.3.2",
        "variant": "retail",
        "gameVersionTypeId": 517,
        "versionTypeName": "WoW Retail",
        "versionTypeSlug": "wow-retail"
      },
      {
        "version": "70300",
        "name": "7.3.0",
        "variant": "retail",
        "gameVersionTypeId": 517,
        "versionTypeName": "WoW Retail",
        "versionTypeSlug": "wow-retail"
      },
      {
        "version": "70205",
        "name": "7.2.5",
        "variant": "retail",
        "gameVersionTypeId": 517,
        "versionTypeName": "WoW Retail",
        "versionTypeSlug": "wow-retail"
      },
      {
        "version": "70200",
        "name": "7.2.0",
        "variant": "retail",
        "gameVersionTypeId": 517,
        "versionTypeName": "WoW Retail",
        "versionTypeSlug": "wow-retail"
      },
      {
        "version": "70105",
        "name": "7.1.5",
        "variant": "retail",
        "gameVersionTypeId": 517,
        "versionTypeName": "WoW Retail",
        "versionTypeSlug": "wow-retail"
      },
      {
        "version": "70100",
        "name": "7.1.0",
        "variant": "retail",
        "gameVersionTypeId": 517,
        "versionTypeName": "WoW Retail",
        "versionTypeSlug": "wow-retail"
      },
      {
        "version": "70003",
        "name": "7.0.3",
        "variant": "retail",
        "gameVersionTypeId": 517,
        "versionTypeName": "WoW Retail",
        "versionTypeSlug": "wow-retail"
      },
      {
        "version": "60204",
        "name": "6.2.4",
        "variant": "retail",
        "gameVersionTypeId": 517,
        "versionTypeName": "WoW Retail",
        "versionTypeSlug": "wow-retail"
      },
      {
        "version": "60203",
        "name": "6.2.3",
        "variant": "retail",
        "gameVersionTypeId": 517,
        "versionTypeName": "WoW Retail",
        "versionTypeSlug": "wow-retail"
      },
      {
        "version": "60202",
        "name": "6.2.2",
        "variant": "retail",
        "gameVersionTypeId": 517,
        "versionTypeName": "WoW Retail",
        "versionTypeSlug": "wow-retail"
      },
      {
        "version": "60200",
        "name": "6.2.0",
        "variant": "retail",
        "gameVersionTypeId": 517,
        "versionTypeName": "WoW Retail",
        "versionTypeSlug": "wow-retail"
      },
      {
        "version": "60100",
        "name": "6.1.0",
        "variant": "retail",
        "gameVersionTypeId": 517,
        "versionTypeName": "WoW Retail",
        "versionTypeSlug": "wow-retail"
      },
      {
        "version": "60003",
        "name": "6.0.3",
        "variant": "retail",
        "gameVersionTypeId": 517,
        "versionTypeName": "WoW Retail",
        "versionTypeSlug": "wow-retail"
      },
      {
        "version": "60002",
        "name": "6.0.2",
        "variant": "retail",
        "gameVersionTypeId": 517,
        "versionTypeName": "WoW Retail",
        "versionTypeSlug": "wow-retail"
      },
      {
        "version": "60001",
        "name": "6.0.1",
        "variant": "retail",
        "gameVersionTypeId": 517,
        "versionTypeName": "WoW Retail",
        "versionTypeSlug": "wow-retail"
      },
      {
        "version": "50408",
        "name": "5.4.8",
        "variant": "retail",
        "gameVersionTypeId": 517,
        "versionTypeName": "WoW Retail",
        "versionTypeSlug": "wow-retail"
      },
      {
        "version": "50407",
        "name": "5.4.7",
        "variant": "retail",
        "gameVersionTypeId": 517,
        "versionTypeName": "WoW Retail",
        "versionTypeSlug": "wow-retail"
      },
      {
        "version": "50402",
        "name": "5.4.2",
        "variant": "retail",
        "gameVersionTypeId": 517,
        "versionTypeName": "WoW Retail",
        "versionTypeSlug": "wow-retail"
      },
      {
        "version": "50401",
        "name": "5.4.1",
        "variant": "retail",
        "gameVersionTypeId": 517,
        "versionTypeName": "WoW Retail",
        "versionTypeSlug": "wow-retail"
      },
      {
        "version": "50400",
        "name": "5.4.0",
        "variant": "retail",
        "gameVersionTypeId": 517,
        "versionTypeName": "WoW Retail",
        "versionTypeSlug": "wow-retail"
      },
      {
        "version": "50300",
        "name": "5.3.0",
        "variant": "retail",
        "gameVersionTypeId": 517,
        "versionTypeName": "WoW Retail",
        "versionTypeSlug": "wow-retail"
      },
      {
        "version": "50200",
        "name": "5.2.0",
        "variant": "retail",
        "gameVersionTypeId": 517,
        "versionTypeName": "WoW Retail",
        "versionTypeSlug": "wow-retail"
      },
      {
        "version": "50100",
        "name": "5.1.0",
        "variant": "retail",
        "gameVersionTypeId": 517,
        "versionTypeName": "WoW Retail",
        "versionTypeSlug": "wow-retail"
      },
      {
        "version": "50005",
        "name": "5.0.5",
        "variant": "retail",
        "gameVersionTypeId": 517,
        "versionTypeName": "WoW Retail",
        "versionTypeSlug": "wow-retail"
      },
      {
        "version": "50004",
        "name": "5.0.4",
        "variant": "retail",
        "gameVersionTypeId": 517,
        "versionTypeName": "WoW Retail",
        "versionTypeSlug": "wow-retail"
      },
      {
        "version": "40304",
        "name": "4.3.4",
        "variant": "retail",
        "gameVersionTypeId": 517,
        "versionTypeName": "WoW Retail",
        "versionTypeSlug": "wow-retail"
      },
      {
        "version": "40303",
        "name": "4.3.3",
        "variant": "retail",
        "gameVersionTypeId": 517,
        "versionTypeName": "WoW Retail",
        "versionTypeSlug": "wow-retail"
      },
      {
        "version": "40300",
        "name": "4.3.0",
        "variant": "retail",
        "gameVersionTypeId": 517,
        "versionTypeName": "WoW Retail",
        "versionTypeSlug": "wow-retail"
      },
      {
        "version": "40200",
        "name": "4.2.0",
        "variant": "retail",
        "gameVersionTypeId": 517,
        "versionTypeName": "WoW Retail",
        "versionTypeSlug": "wow-retail"
      },
      {
        "version": "40100",
        "name": "4.1.0",
        "variant": "retail",
        "gameVersionTypeId": 517,
        "versionTypeName": "WoW Retail",
        "versionTypeSlug": "wow-retail"
      },
      {
        "version": "40006",
        "name": "4.0.6",
        "variant": "retail",
        "gameVersionTypeId": 517,
        "versionTypeName": "WoW Retail",
        "versionTypeSlug": "wow-retail"
      },
      {
        "version": "40003",
        "name": "4.0.3a",
        "variant": "retail",
        "gameVersionTypeId": 517,
        "versionTypeName": "WoW Retail",
        "versionTypeSlug": "wow-retail"
      },
      {
        "version": "40003",
        "name": "4.0.3",
        "variant": "retail",
        "gameVersionTypeId": 517,
        "versionTypeName": "WoW Retail",
        "versionTypeSlug": "wow-retail"
      },
      {
        "version": "40001",
        "name": "4.0.1",
        "variant": "retail",
        "gameVersionTypeId": 517,
        "versionTypeName": "WoW Retail",
        "versionTypeSlug": "wow-retail"
      },
      {
        "version": "30305",
        "name": "3.3.5",
        "variant": "retail",
        "gameVersionTypeId": 517,
        "versionTypeName": "WoW Retail",
        "versionTypeSlug": "wow-retail"
      },
      {
        "version": "30303",
        "name": "3.3.3",
        "variant": "retail",
        "gameVersionTypeId": 517,
        "versionTypeName": "WoW Retail",
        "versionTypeSlug": "wow-retail"
      },
      {
        "version": "30300",
        "name": "3.3.0",
        "variant": "retail",
        "gameVersionTypeId": 517,
        "versionTypeName": "WoW Retail",
        "versionTypeSlug": "wow-retail"
      },
      {
        "version": "30200",
        "name": "3.2.0",
        "variant": "retail",
        "gameVersionTypeId": 517,
        "versionTypeName": "WoW Retail",
        "versionTypeSlug": "wow-retail"
      },
      {
        "version": "30100",
        "name": "3.1.0",
        "variant": "retail",
        "gameVersionTypeId": 517,
        "versionTypeName": "WoW Retail",
        "versionTypeSlug": "wow-retail"
      },
      {
        "version": "30009",
        "name": "3.0.9",
        "variant": "retail",
        "gameVersionTypeId": 517,
        "versionTypeName": "WoW Retail",
        "versionTypeSlug": "wow-retail"
      },
      {
        "version": "30008",
        "name": "3.0.8",
        "variant": "retail",
        "gameVersionTypeId": 517,
        "versionTypeName": "WoW Retail",
        "versionTypeSlug": "wow-retail"
      },
      {
        "version": "30003",
        "name": "3.0.3",
        "variant": "retail",
        "gameVersionTypeId": 517,
        "versionTypeName": "WoW Retail",
        "versionTypeSlug": "wow-retail"
      },
      {
        "version": "30002",
        "name": "3.0.2",
        "variant": "retail",
        "gameVersionTypeId": 517,
        "versionTypeName": "WoW Retail",
        "versionTypeSlug": "wow-retail"
      },
      {
        "version": "20403",
        "name": "2.4.3",
        "variant": "retail",
        "gameVersionTypeId": 517,
        "versionTypeName": "WoW Retail",
        "versionTypeSlug": "wow-retail"
      },
      {
        "version": "20402",
        "name": "2.4.2",
        "variant": "retail",
        "gameVersionTypeId": 517,
        "versionTypeName": "WoW Retail",
        "versionTypeSlug": "wow-retail"
      },
      {
        "version": "20401",
        "name": "2.4.1",
        "variant": "retail",
        "gameVersionTypeId": 517,
        "versionTypeName": "WoW Retail",
        "versionTypeSlug": "wow-retail"
      },
      {
        "version": "20400",
        "name": "2.4.0",
        "variant": "retail",
        "gameVersionTypeId": 517,
        "versionTypeName": "WoW Retail",
        "versionTypeSlug": "wow-retail"
      },
      {
        "version": "20303",
        "name": "2.3.3",
        "variant": "retail",
        "gameVersionTypeId": 517,
        "versionTypeName": "WoW Retail",
        "versionTypeSlug": "wow-retail"
      },
      {
        "version": "20302",
        "name": "2.3.2",
        "variant": "retail",
        "gameVersionTypeId": 517,
        "versionTypeName": "WoW Retail",
        "versionTypeSlug": "wow-retail"
      },
      {
        "version": "20300",
        "name": "2.3.0",
        "variant": "retail",
        "gameVersionTypeId": 517,
        "versionTypeName": "WoW Retail",
        "versionTypeSlug": "wow-retail"
      },
      {
        "version": "20203",
        "name": "2.2.3",
        "variant": "retail",
        "gameVersionTypeId": 517,
        "versionTypeName": "WoW Retail",
        "versionTypeSlug": "wow-retail"
      },
      {
        "version": "20202",
        "name": "2.2.2",
        "variant": "retail",
        "gameVersionTypeId": 517,
        "versionTypeName": "WoW Retail",
        "versionTypeSlug": "wow-retail"
      },
      {
        "version": "20200",
        "name": "2.2.0",
        "variant": "retail",
        "gameVersionTypeId": 517,
        "versionTypeName": "WoW Retail",
        "versionTypeSlug": "wow-retail"
      },
      {
        "version": "20103",
        "name": "2.1.3",
        "variant": "retail",
        "gameVersionTypeId": 517,
        "versionTypeName": "WoW Retail",
        "versionTypeSlug": "wow-retail"
      },
      {
        "version": "20102",
        "name": "2.1.2",
        "variant": "retail",
        "gameVersionTypeId": 517,
        "versionTypeName": "WoW Retail",
        "versionTypeSlug": "wow-retail"
      },
      {
        "version": "20101",
        "name": "2.1.1",
        "variant": "retail",
        "gameVersionTypeId": 517,
        "versionTypeName": "WoW Retail",
        "versionTypeSlug": "wow-retail"
      },
      {
        "version": "20100",
        "name": "2.1.0",
        "variant": "retail",
        "gameVersionTypeId": 517,
        "versionTypeName": "WoW Retail",
        "versionTypeSlug": "wow-retail"
      },
      {
        "version": "20012",
        "name": "2.0.12",
        "variant": "retail",
        "gameVersionTypeId": 517,
        "versionTypeName": "WoW Retail",
        "versionTypeSlug": "wow-retail"
      },
      {
        "version": "20006",
        "name": "2.0.6",
        "variant": "retail",
        "gameVersionTypeId": 517,
        "versionTypeName": "WoW Retail",
        "versionTypeSlug": "wow-retail"
      },
      {
        "version": "20003",
        "name": "2.0.3",
        "variant": "retail",
        "gameVersionTypeId": 517,
        "versionTypeName": "WoW Retail",
        "versionTypeSlug": "wow-retail"
      },
      {
        "version": "20001",
        "name": "2.0.1",
        "variant": "retail",
        "gameVersionTypeId": 517,
        "versionTypeName": "WoW Retail",
        "versionTypeSlug": "wow-retail"
      },
      {
        "version": "11200",
        "name": "1.12.0",
        "variant": "retail",
        "gameVersionTypeId": 517,
        "versionTypeName": "WoW Retail",
        "versionTypeSlug": "wow-retail"
      },
      {
        "version": "11100",
        "name": "1.11.0",
        "variant": "retail",
        "gameVersionTypeId": 517,
        "versionTypeName": "WoW Retail",
        "versionTypeSlug": "wow-retail"
      },
      {
        "version": "11000",
        "name": "1.10.0",
        "variant": "retail",
        "gameVersionTypeId": 517,
        "versionTypeName": "WoW Retail",
        "versionTypeSlug": "wow-retail"
      },
      {
        "version": "10900",
        "name": "1.9.0",
        "variant": "retail",
        "gameVersionTypeId": 517,
        "versionTypeName": "WoW Retail",
        "versionTypeSlug": "wow-retail"
      },
      {
        "version": "10800",
        "name": "1.8.0",
        "variant": "retail",
        "gameVersionTypeId": 517,
        "versionTypeName": "WoW Retail",
        "versionTypeSlug": "wow-retail"
      },
      {
        "version": "10700",
        "name": "1.7.0",
        "variant": "retail",
        "gameVersionTypeId": 517,
        "versionTypeName": "WoW Retail",
        "versionTypeSlug": "wow-retail"
      },
      {
        "version": "10600",
        "name": "1.6.0",
        "variant": "retail",
        "gameVersionTypeId": 517,
        "versionTypeName": "WoW Retail",
        "versionTypeSlug": "wow-retail"
      },
      {
        "version": "10500",
        "name": "1.5.0",
        "variant": "retail",
        "gameVersionTypeId": 517,
        "versionTypeName": "WoW Retail",
        "versionTypeSlug": "wow-retail"
      },
      {
        "version": "10400",
        "name": "1.4.0",
        "variant": "retail",
        "gameVersionTypeId": 517,
        "versionTypeName": "WoW Retail",
        "versionTypeSlug": "wow-retail"
      },
      {
        "version": "10300",
        "name": "1.3.0",
        "variant": "retail",
        "gameVersionTypeId": 517,
        "versionTypeName": "WoW Retail",
        "versionTypeSlug": "wow-retail"
      },
      {
        "version": "10200",
        "name": "1.2.0",
        "variant": "retail",
        "gameVersionTypeId": 517,
        "versionTypeName": "WoW Retail",
        "versionTypeSlug": "wow-retail"
      },
      {
        "version": "10100",
        "name": "1.1.0",
        "variant": "retail",
        "gameVersionTypeId": 517,
        "versionTypeName": "WoW Retail",
        "versionTypeSlug": "wow-retail"
      },
      {
        "version": "10000",
        "name": "1.0.0",
        "variant": "retail",
        "gameVersionTypeId": 517,
        "versionTypeName": "WoW Retail",
        "versionTypeSlug": "wow-retail"
      }
    ],
    "tbc_classic": [
      {
        "version": "20504",
        "name": "2.5.4",
        "variant": "tbc_classic",
        "gameVersionTypeId": 73246,
        "versionTypeName": "WoW Burning Crusade Classic",
        "versionTypeSlug": "wow-burning-crusade-classic"
      },
      {
        "version": "20503",
        "name": "2.5.3",
        "variant": "tbc_classic",
        "gameVersionTypeId": 73246,
        "versionTypeName": "WoW Burning Crusade Classic",
        "versionTypeSlug": "wow-burning-crusade-classic"
      },
      {
        "version": "20502",
        "name": "2.5.2",
        "variant": "tbc_classic",
        "gameVersionTypeId": 73246,
        "versionTypeName": "WoW Burning Crusade Classic",
        "versionTypeSlug": "wow-burning-crusade-classic"
      },
      {
        "version": "20501",
        "name": "2.5.1",
        "variant": "tbc_classic",
        "gameVersionTypeId": 73246,
        "versionTypeName": "WoW Burning Crusade Classic",
        "versionTypeSlug": "wow-burning-crusade-classic"
      }
    ],
    "wotlk_classic": [
      {
        "version": "30405",
        "name": "3.4.5",
        "variant": "wotlk_classic",
        "gameVersionTypeId": 73713,
        "versionTypeName": "WoW Wrath of the Lich King Classic",
        "versionTypeSlug": "wow-wrath-of-the-lich-king-classic"
      },
      {
        "version": "30404",
        "name": "3.4.4",
        "variant": "wotlk_classic",
        "gameVersionTypeId": 73713,
        "versionTypeName": "WoW Wrath of the Lich King Classic",
        "versionTypeSlug": "wow-wrath-of-the-lich-king-classic"
      },
      {
        "version": "30403",
        "name": "3.4.3",
        "variant": "wotlk_classic",
        "gameVersionTypeId": 73713,
        "versionTypeName": "WoW Wrath of the Lich King Classic",
        "versionTypeSlug": "wow-wrath-of-the-lich-king-classic"
      },
      {
        "version": "30402",
        "name": "3.4.2",
        "variant": "wotlk_classic",
        "gameVersionTypeId": 73713,
        "versionTypeName": "WoW Wrath of the Lich King Classic",
        "versionTypeSlug": "wow-wrath-of-the-lich-king-classic"
      },
      {
        "version": "30401",
        "name": "3.4.1",
        "variant": "wotlk_classic",
        "gameVersionTypeId": 73713,
        "versionTypeName": "WoW Wrath of the Lich King Classic",
        "versionTypeSlug": "wow-wrath-of-the-lich-king-classic"
      },
      {
        "version": "30400",
        "name": "3.4.0",
        "variant": "wotlk_classic",
        "gameVersionTypeId": 73713,
        "versionTypeName": "WoW Wrath of the Lich King Classic",
        "versionTypeSlug": "wow-wrath-of-the-lich-king-classic"
      }
    ],
    "cata_classic": [
      {
        "version": "40402",
        "name": "4.4.2",
        "variant": "cata_classic",
        "gameVersionTypeId": 77522,
        "versionTypeName": "WoW Cataclysm Classic",
        "versionTypeSlug": "wow-cataclysm-classic"
      },
      {
        "version": "40401",
        "name": "4.4.1",
        "variant": "cata_classic",
        "gameVersionTypeId": 77522,
        "versionTypeName": "WoW Cataclysm Classic",
        "versionTypeSlug": "wow-cataclysm-classic"
      },
      {
        "version": "40400",
        "name": "4.4.0",
        "variant": "cata_classic",
        "gameVersionTypeId": 77522,
        "versionTypeName": "WoW Cataclysm Classic",
        "versionTypeSlug": "wow-cataclysm-classic"
      }
    ],
    "mop_classic": [
      {
        "version": "50501",
        "name": "5.5.1",
        "variant": "mop_classic",
        "gameVersionTypeId": 79434,
        "versionTypeName": "WoW Mists of Pandaria Classic",
        "versionTypeSlug": "wow-mists-of-pandaria-classic"
      },
      {
        "version": "50500",
        "name": "5.5.0",
        "variant": "mop_classic",
        "gameVersionTypeId": 79434,
        "versionTypeName": "WoW Mists of Pandaria Classic",
        "versionTypeSlug": "wow-mists-of-pandaria-classic"
      }
    ]
  },
  "versionTypes": {
    "517": {
      "id": 517,
      "name": "WoW Retail",
      "slug": "wow-retail",
      "variant": "retail"
    },
    "67408": {
      "id": 67408,
      "name": "WoW Classic Era",
      "slug": "wow-classic-era",
      "variant": "classic_era"
    },
    "73246": {
      "id": 73246,
      "name": "WoW Burning Crusade Classic",
      "slug": "wow-burning-crusade-classic",
      "variant": "tbc_classic"
    },
    "73713": {
      "id": 73713,
      "name": "WoW Wrath of the Lich King Classic",
      "slug": "wow-wrath-of-the-lich-king-classic",
      "variant": "wotlk_classic"
    },
    "77522": {
      "id": 77522,
      "name": "WoW Cataclysm Classic",
      "slug": "wow-cataclysm-classic",
      "variant": "cata_classic"
    },
    "79434": {
      "id": 79434,
      "name": "WoW Mists of Pandaria Classic",
      "slug": "wow-mists-of-pandaria-classic",
      "variant": "mop_classic"
    }
  },
  "summary": {
    "classic_era": 20,
    "tbc_classic": 4,
    "wotlk_classic": 6,
    "cata_classic": 3,
    "mop_classic": 2,
    "retail": 110
  }
}<|MERGE_RESOLUTION|>--- conflicted
+++ resolved
@@ -1,9 +1,5 @@
 {
-<<<<<<< HEAD
-  "lastUpdated": "2025-10-01T00:09:14.619Z",
-=======
   "lastUpdated": "2025-09-30T12:03:09.983Z",
->>>>>>> 18d3f81e
   "versions": [
     {
       "version": "11400",
