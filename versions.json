{
<<<<<<< HEAD
  "lastUpdated": "2025-10-03T12:02:58.547Z",
=======
  "lastUpdated": "2025-09-30T12:03:09.983Z",
>>>>>>> 176cf726
  "versions": [
    {
      "version": "11400",
      "name": "1.14.0",
      "variant": "classic_era",
      "gameVersionTypeId": 67408,
      "versionTypeName": "WoW Classic Era",
      "versionTypeSlug": "wow-classic-era"
    },
    {
      "version": "11302",
      "name": "1.13.2",
      "variant": "classic_era",
      "gameVersionTypeId": 67408,
      "versionTypeName": "WoW Classic Era",
      "versionTypeSlug": "wow-classic-era"
    },
    {
      "version": "11300",
      "name": "1.13.0",
      "variant": "classic_era",
      "gameVersionTypeId": 67408,
      "versionTypeName": "WoW Classic Era",
      "versionTypeSlug": "wow-classic-era"
    },
    {
      "version": "11305",
      "name": "1.13.5",
      "variant": "classic_era",
      "gameVersionTypeId": 67408,
      "versionTypeName": "WoW Classic Era",
      "versionTypeSlug": "wow-classic-era"
    },
    {
      "version": "11307",
      "name": "1.13.7",
      "variant": "classic_era",
      "gameVersionTypeId": 67408,
      "versionTypeName": "WoW Classic Era",
      "versionTypeSlug": "wow-classic-era"
    },
    {
      "version": "11306",
      "name": "1.13.6",
      "variant": "classic_era",
      "gameVersionTypeId": 67408,
      "versionTypeName": "WoW Classic Era",
      "versionTypeSlug": "wow-classic-era"
    },
    {
      "version": "11304",
      "name": "1.13.4",
      "variant": "classic_era",
      "gameVersionTypeId": 67408,
      "versionTypeName": "WoW Classic Era",
      "versionTypeSlug": "wow-classic-era"
    },
    {
      "version": "11303",
      "name": "1.13.3",
      "variant": "classic_era",
      "gameVersionTypeId": 67408,
      "versionTypeName": "WoW Classic Era",
      "versionTypeSlug": "wow-classic-era"
    },
    {
      "version": "11401",
      "name": "1.14.1",
      "variant": "classic_era",
      "gameVersionTypeId": 67408,
      "versionTypeName": "WoW Classic Era",
      "versionTypeSlug": "wow-classic-era"
    },
    {
      "version": "11402",
      "name": "1.14.2",
      "variant": "classic_era",
      "gameVersionTypeId": 67408,
      "versionTypeName": "WoW Classic Era",
      "versionTypeSlug": "wow-classic-era"
    },
    {
      "version": "11403",
      "name": "1.14.3",
      "variant": "classic_era",
      "gameVersionTypeId": 67408,
      "versionTypeName": "WoW Classic Era",
      "versionTypeSlug": "wow-classic-era"
    },
    {
      "version": "11404",
      "name": "1.14.4",
      "variant": "classic_era",
      "gameVersionTypeId": 67408,
      "versionTypeName": "WoW Classic Era",
      "versionTypeSlug": "wow-classic-era"
    },
    {
      "version": "11500",
      "name": "1.15.0",
      "variant": "classic_era",
      "gameVersionTypeId": 67408,
      "versionTypeName": "WoW Classic Era",
      "versionTypeSlug": "wow-classic-era"
    },
    {
      "version": "11501",
      "name": "1.15.1",
      "variant": "classic_era",
      "gameVersionTypeId": 67408,
      "versionTypeName": "WoW Classic Era",
      "versionTypeSlug": "wow-classic-era"
    },
    {
      "version": "11502",
      "name": "1.15.2",
      "variant": "classic_era",
      "gameVersionTypeId": 67408,
      "versionTypeName": "WoW Classic Era",
      "versionTypeSlug": "wow-classic-era"
    },
    {
      "version": "11503",
      "name": "1.15.3",
      "variant": "classic_era",
      "gameVersionTypeId": 67408,
      "versionTypeName": "WoW Classic Era",
      "versionTypeSlug": "wow-classic-era"
    },
    {
      "version": "11506",
      "name": "1.15.6",
      "variant": "classic_era",
      "gameVersionTypeId": 67408,
      "versionTypeName": "WoW Classic Era",
      "versionTypeSlug": "wow-classic-era"
    },
    {
      "version": "11504",
      "name": "1.15.4",
      "variant": "classic_era",
      "gameVersionTypeId": 67408,
      "versionTypeName": "WoW Classic Era",
      "versionTypeSlug": "wow-classic-era"
    },
    {
      "version": "11505",
      "name": "1.15.5",
      "variant": "classic_era",
      "gameVersionTypeId": 67408,
      "versionTypeName": "WoW Classic Era",
      "versionTypeSlug": "wow-classic-era"
    },
    {
      "version": "11507",
      "name": "1.15.7",
      "variant": "classic_era",
      "gameVersionTypeId": 67408,
      "versionTypeName": "WoW Classic Era",
      "versionTypeSlug": "wow-classic-era"
    },
    {
      "version": "70205",
      "name": "7.2.5",
      "variant": "retail",
      "gameVersionTypeId": 517,
      "versionTypeName": "WoW Retail",
      "versionTypeSlug": "wow-retail"
    },
    {
      "version": "20400",
      "name": "2.4.0",
      "variant": "retail",
      "gameVersionTypeId": 517,
      "versionTypeName": "WoW Retail",
      "versionTypeSlug": "wow-retail"
    },
    {
      "version": "11100",
      "name": "1.11.0",
      "variant": "retail",
      "gameVersionTypeId": 517,
      "versionTypeName": "WoW Retail",
      "versionTypeSlug": "wow-retail"
    },
    {
      "version": "10800",
      "name": "1.8.0",
      "variant": "retail",
      "gameVersionTypeId": 517,
      "versionTypeName": "WoW Retail",
      "versionTypeSlug": "wow-retail"
    },
    {
      "version": "50408",
      "name": "5.4.8",
      "variant": "retail",
      "gameVersionTypeId": 517,
      "versionTypeName": "WoW Retail",
      "versionTypeSlug": "wow-retail"
    },
    {
      "version": "20101",
      "name": "2.1.1",
      "variant": "retail",
      "gameVersionTypeId": 517,
      "versionTypeName": "WoW Retail",
      "versionTypeSlug": "wow-retail"
    },
    {
      "version": "90105",
      "name": "9.1.5",
      "variant": "retail",
      "gameVersionTypeId": 517,
      "versionTypeName": "WoW Retail",
      "versionTypeSlug": "wow-retail"
    },
    {
      "version": "10500",
      "name": "1.5.0",
      "variant": "retail",
      "gameVersionTypeId": 517,
      "versionTypeName": "WoW Retail",
      "versionTypeSlug": "wow-retail"
    },
    {
      "version": "50401",
      "name": "5.4.1",
      "variant": "retail",
      "gameVersionTypeId": 517,
      "versionTypeName": "WoW Retail",
      "versionTypeSlug": "wow-retail"
    },
    {
      "version": "20402",
      "name": "2.4.2",
      "variant": "retail",
      "gameVersionTypeId": 517,
      "versionTypeName": "WoW Retail",
      "versionTypeSlug": "wow-retail"
    },
    {
      "version": "10900",
      "name": "1.9.0",
      "variant": "retail",
      "gameVersionTypeId": 517,
      "versionTypeName": "WoW Retail",
      "versionTypeSlug": "wow-retail"
    },
    {
      "version": "11200",
      "name": "1.12.0",
      "variant": "retail",
      "gameVersionTypeId": 517,
      "versionTypeName": "WoW Retail",
      "versionTypeSlug": "wow-retail"
    },
    {
      "version": "30008",
      "name": "3.0.8",
      "variant": "retail",
      "gameVersionTypeId": 517,
      "versionTypeName": "WoW Retail",
      "versionTypeSlug": "wow-retail"
    },
    {
      "version": "50004",
      "name": "5.0.4",
      "variant": "retail",
      "gameVersionTypeId": 517,
      "versionTypeName": "WoW Retail",
      "versionTypeSlug": "wow-retail"
    },
    {
      "version": "20300",
      "name": "2.3.0",
      "variant": "retail",
      "gameVersionTypeId": 517,
      "versionTypeName": "WoW Retail",
      "versionTypeSlug": "wow-retail"
    },
    {
      "version": "20012",
      "name": "2.0.12",
      "variant": "retail",
      "gameVersionTypeId": 517,
      "versionTypeName": "WoW Retail",
      "versionTypeSlug": "wow-retail"
    },
    {
      "version": "40006",
      "name": "4.0.6",
      "variant": "retail",
      "gameVersionTypeId": 517,
      "versionTypeName": "WoW Retail",
      "versionTypeSlug": "wow-retail"
    },
    {
      "version": "60003",
      "name": "6.0.3",
      "variant": "retail",
      "gameVersionTypeId": 517,
      "versionTypeName": "WoW Retail",
      "versionTypeSlug": "wow-retail"
    },
    {
      "version": "10000",
      "name": "1.0.0",
      "variant": "retail",
      "gameVersionTypeId": 517,
      "versionTypeName": "WoW Retail",
      "versionTypeSlug": "wow-retail"
    },
    {
      "version": "20100",
      "name": "2.1.0",
      "variant": "retail",
      "gameVersionTypeId": 517,
      "versionTypeName": "WoW Retail",
      "versionTypeSlug": "wow-retail"
    },
    {
      "version": "20401",
      "name": "2.4.1",
      "variant": "retail",
      "gameVersionTypeId": 517,
      "versionTypeName": "WoW Retail",
      "versionTypeSlug": "wow-retail"
    },
    {
      "version": "20203",
      "name": "2.2.3",
      "variant": "retail",
      "gameVersionTypeId": 517,
      "versionTypeName": "WoW Retail",
      "versionTypeSlug": "wow-retail"
    },
    {
      "version": "40200",
      "name": "4.2.0",
      "variant": "retail",
      "gameVersionTypeId": 517,
      "versionTypeName": "WoW Retail",
      "versionTypeSlug": "wow-retail"
    },
    {
      "version": "80001",
      "name": "8.0.1",
      "variant": "retail",
      "gameVersionTypeId": 517,
      "versionTypeName": "WoW Retail",
      "versionTypeSlug": "wow-retail"
    },
    {
      "version": "50200",
      "name": "5.2.0",
      "variant": "retail",
      "gameVersionTypeId": 517,
      "versionTypeName": "WoW Retail",
      "versionTypeSlug": "wow-retail"
    },
    {
      "version": "50407",
      "name": "5.4.7",
      "variant": "retail",
      "gameVersionTypeId": 517,
      "versionTypeName": "WoW Retail",
      "versionTypeSlug": "wow-retail"
    },
    {
      "version": "50100",
      "name": "5.1.0",
      "variant": "retail",
      "gameVersionTypeId": 517,
      "versionTypeName": "WoW Retail",
      "versionTypeSlug": "wow-retail"
    },
    {
      "version": "40100",
      "name": "4.1.0",
      "variant": "retail",
      "gameVersionTypeId": 517,
      "versionTypeName": "WoW Retail",
      "versionTypeSlug": "wow-retail"
    },
    {
      "version": "10600",
      "name": "1.6.0",
      "variant": "retail",
      "gameVersionTypeId": 517,
      "versionTypeName": "WoW Retail",
      "versionTypeSlug": "wow-retail"
    },
    {
      "version": "20006",
      "name": "2.0.6",
      "variant": "retail",
      "gameVersionTypeId": 517,
      "versionTypeName": "WoW Retail",
      "versionTypeSlug": "wow-retail"
    },
    {
      "version": "80300",
      "name": "8.3.0",
      "variant": "retail",
      "gameVersionTypeId": 517,
      "versionTypeName": "WoW Retail",
      "versionTypeSlug": "wow-retail"
    },
    {
      "version": "60002",
      "name": "6.0.2",
      "variant": "retail",
      "gameVersionTypeId": 517,
      "versionTypeName": "WoW Retail",
      "versionTypeSlug": "wow-retail"
    },
    {
      "version": "40300",
      "name": "4.3.0",
      "variant": "retail",
      "gameVersionTypeId": 517,
      "versionTypeName": "WoW Retail",
      "versionTypeSlug": "wow-retail"
    },
    {
      "version": "10200",
      "name": "1.2.0",
      "variant": "retail",
      "gameVersionTypeId": 517,
      "versionTypeName": "WoW Retail",
      "versionTypeSlug": "wow-retail"
    },
    {
      "version": "40003",
      "name": "4.0.3a",
      "variant": "retail",
      "gameVersionTypeId": 517,
      "versionTypeName": "WoW Retail",
      "versionTypeSlug": "wow-retail"
    },
    {
      "version": "90002",
      "name": "9.0.2",
      "variant": "retail",
      "gameVersionTypeId": 517,
      "versionTypeName": "WoW Retail",
      "versionTypeSlug": "wow-retail"
    },
    {
      "version": "11000",
      "name": "1.10.0",
      "variant": "retail",
      "gameVersionTypeId": 517,
      "versionTypeName": "WoW Retail",
      "versionTypeSlug": "wow-retail"
    },
    {
      "version": "10300",
      "name": "1.3.0",
      "variant": "retail",
      "gameVersionTypeId": 517,
      "versionTypeName": "WoW Retail",
      "versionTypeSlug": "wow-retail"
    },
    {
      "version": "10400",
      "name": "1.4.0",
      "variant": "retail",
      "gameVersionTypeId": 517,
      "versionTypeName": "WoW Retail",
      "versionTypeSlug": "wow-retail"
    },
    {
      "version": "80200",
      "name": "8.2.0",
      "variant": "retail",
      "gameVersionTypeId": 517,
      "versionTypeName": "WoW Retail",
      "versionTypeSlug": "wow-retail"
    },
    {
      "version": "30100",
      "name": "3.1.0",
      "variant": "retail",
      "gameVersionTypeId": 517,
      "versionTypeName": "WoW Retail",
      "versionTypeSlug": "wow-retail"
    },
    {
      "version": "40003",
      "name": "4.0.3",
      "variant": "retail",
      "gameVersionTypeId": 517,
      "versionTypeName": "WoW Retail",
      "versionTypeSlug": "wow-retail"
    },
    {
      "version": "70305",
      "name": "7.3.5",
      "variant": "retail",
      "gameVersionTypeId": 517,
      "versionTypeName": "WoW Retail",
      "versionTypeSlug": "wow-retail"
    },
    {
      "version": "70105",
      "name": "7.1.5",
      "variant": "retail",
      "gameVersionTypeId": 517,
      "versionTypeName": "WoW Retail",
      "versionTypeSlug": "wow-retail"
    },
    {
      "version": "70302",
      "name": "7.3.2",
      "variant": "retail",
      "gameVersionTypeId": 517,
      "versionTypeName": "WoW Retail",
      "versionTypeSlug": "wow-retail"
    },
    {
      "version": "30002",
      "name": "3.0.2",
      "variant": "retail",
      "gameVersionTypeId": 517,
      "versionTypeName": "WoW Retail",
      "versionTypeSlug": "wow-retail"
    },
    {
      "version": "60202",
      "name": "6.2.2",
      "variant": "retail",
      "gameVersionTypeId": 517,
      "versionTypeName": "WoW Retail",
      "versionTypeSlug": "wow-retail"
    },
    {
      "version": "30003",
      "name": "3.0.3",
      "variant": "retail",
      "gameVersionTypeId": 517,
      "versionTypeName": "WoW Retail",
      "versionTypeSlug": "wow-retail"
    },
    {
      "version": "60203",
      "name": "6.2.3",
      "variant": "retail",
      "gameVersionTypeId": 517,
      "versionTypeName": "WoW Retail",
      "versionTypeSlug": "wow-retail"
    },
    {
      "version": "20001",
      "name": "2.0.1",
      "variant": "retail",
      "gameVersionTypeId": 517,
      "versionTypeName": "WoW Retail",
      "versionTypeSlug": "wow-retail"
    },
    {
      "version": "50300",
      "name": "5.3.0",
      "variant": "retail",
      "gameVersionTypeId": 517,
      "versionTypeName": "WoW Retail",
      "versionTypeSlug": "wow-retail"
    },
    {
      "version": "60001",
      "name": "6.0.1",
      "variant": "retail",
      "gameVersionTypeId": 517,
      "versionTypeName": "WoW Retail",
      "versionTypeSlug": "wow-retail"
    },
    {
      "version": "70300",
      "name": "7.3.0",
      "variant": "retail",
      "gameVersionTypeId": 517,
      "versionTypeName": "WoW Retail",
      "versionTypeSlug": "wow-retail"
    },
    {
      "version": "20003",
      "name": "2.0.3",
      "variant": "retail",
      "gameVersionTypeId": 517,
      "versionTypeName": "WoW Retail",
      "versionTypeSlug": "wow-retail"
    },
    {
      "version": "20102",
      "name": "2.1.2",
      "variant": "retail",
      "gameVersionTypeId": 517,
      "versionTypeName": "WoW Retail",
      "versionTypeSlug": "wow-retail"
    },
    {
      "version": "60100",
      "name": "6.1.0",
      "variant": "retail",
      "gameVersionTypeId": 517,
      "versionTypeName": "WoW Retail",
      "versionTypeSlug": "wow-retail"
    },
    {
      "version": "20103",
      "name": "2.1.3",
      "variant": "retail",
      "gameVersionTypeId": 517,
      "versionTypeName": "WoW Retail",
      "versionTypeSlug": "wow-retail"
    },
    {
      "version": "50400",
      "name": "5.4.0",
      "variant": "retail",
      "gameVersionTypeId": 517,
      "versionTypeName": "WoW Retail",
      "versionTypeSlug": "wow-retail"
    },
    {
      "version": "60200",
      "name": "6.2.0",
      "variant": "retail",
      "gameVersionTypeId": 517,
      "versionTypeName": "WoW Retail",
      "versionTypeSlug": "wow-retail"
    },
    {
      "version": "80205",
      "name": "8.2.5",
      "variant": "retail",
      "gameVersionTypeId": 517,
      "versionTypeName": "WoW Retail",
      "versionTypeSlug": "wow-retail"
    },
    {
      "version": "30009",
      "name": "3.0.9",
      "variant": "retail",
      "gameVersionTypeId": 517,
      "versionTypeName": "WoW Retail",
      "versionTypeSlug": "wow-retail"
    },
    {
      "version": "40303",
      "name": "4.3.3",
      "variant": "retail",
      "gameVersionTypeId": 517,
      "versionTypeName": "WoW Retail",
      "versionTypeSlug": "wow-retail"
    },
    {
      "version": "90005",
      "name": "9.0.5",
      "variant": "retail",
      "gameVersionTypeId": 517,
      "versionTypeName": "WoW Retail",
      "versionTypeSlug": "wow-retail"
    },
    {
      "version": "20202",
      "name": "2.2.2",
      "variant": "retail",
      "gameVersionTypeId": 517,
      "versionTypeName": "WoW Retail",
      "versionTypeSlug": "wow-retail"
    },
    {
      "version": "40304",
      "name": "4.3.4",
      "variant": "retail",
      "gameVersionTypeId": 517,
      "versionTypeName": "WoW Retail",
      "versionTypeSlug": "wow-retail"
    },
    {
      "version": "40001",
      "name": "4.0.1",
      "variant": "retail",
      "gameVersionTypeId": 517,
      "versionTypeName": "WoW Retail",
      "versionTypeSlug": "wow-retail"
    },
    {
      "version": "90001",
      "name": "9.0.1",
      "variant": "retail",
      "gameVersionTypeId": 517,
      "versionTypeName": "WoW Retail",
      "versionTypeSlug": "wow-retail"
    },
    {
      "version": "30305",
      "name": "3.3.5",
      "variant": "retail",
      "gameVersionTypeId": 517,
      "versionTypeName": "WoW Retail",
      "versionTypeSlug": "wow-retail"
    },
    {
      "version": "30300",
      "name": "3.3.0",
      "variant": "retail",
      "gameVersionTypeId": 517,
      "versionTypeName": "WoW Retail",
      "versionTypeSlug": "wow-retail"
    },
    {
      "version": "70100",
      "name": "7.1.0",
      "variant": "retail",
      "gameVersionTypeId": 517,
      "versionTypeName": "WoW Retail",
      "versionTypeSlug": "wow-retail"
    },
    {
      "version": "70200",
      "name": "7.2.0",
      "variant": "retail",
      "gameVersionTypeId": 517,
      "versionTypeName": "WoW Retail",
      "versionTypeSlug": "wow-retail"
    },
    {
      "version": "60204",
      "name": "6.2.4",
      "variant": "retail",
      "gameVersionTypeId": 517,
      "versionTypeName": "WoW Retail",
      "versionTypeSlug": "wow-retail"
    },
    {
      "version": "70003",
      "name": "7.0.3",
      "variant": "retail",
      "gameVersionTypeId": 517,
      "versionTypeName": "WoW Retail",
      "versionTypeSlug": "wow-retail"
    },
    {
      "version": "20303",
      "name": "2.3.3",
      "variant": "retail",
      "gameVersionTypeId": 517,
      "versionTypeName": "WoW Retail",
      "versionTypeSlug": "wow-retail"
    },
    {
      "version": "50402",
      "name": "5.4.2",
      "variant": "retail",
      "gameVersionTypeId": 517,
      "versionTypeName": "WoW Retail",
      "versionTypeSlug": "wow-retail"
    },
    {
      "version": "20403",
      "name": "2.4.3",
      "variant": "retail",
      "gameVersionTypeId": 517,
      "versionTypeName": "WoW Retail",
      "versionTypeSlug": "wow-retail"
    },
    {
      "version": "90100",
      "name": "9.1.0",
      "variant": "retail",
      "gameVersionTypeId": 517,
      "versionTypeName": "WoW Retail",
      "versionTypeSlug": "wow-retail"
    },
    {
      "version": "10100",
      "name": "1.1.0",
      "variant": "retail",
      "gameVersionTypeId": 517,
      "versionTypeName": "WoW Retail",
      "versionTypeSlug": "wow-retail"
    },
    {
      "version": "10700",
      "name": "1.7.0",
      "variant": "retail",
      "gameVersionTypeId": 517,
      "versionTypeName": "WoW Retail",
      "versionTypeSlug": "wow-retail"
    },
    {
      "version": "20302",
      "name": "2.3.2",
      "variant": "retail",
      "gameVersionTypeId": 517,
      "versionTypeName": "WoW Retail",
      "versionTypeSlug": "wow-retail"
    },
    {
      "version": "20200",
      "name": "2.2.0",
      "variant": "retail",
      "gameVersionTypeId": 517,
      "versionTypeName": "WoW Retail",
      "versionTypeSlug": "wow-retail"
    },
    {
      "version": "80100",
      "name": "8.1.0",
      "variant": "retail",
      "gameVersionTypeId": 517,
      "versionTypeName": "WoW Retail",
      "versionTypeSlug": "wow-retail"
    },
    {
      "version": "30303",
      "name": "3.3.3",
      "variant": "retail",
      "gameVersionTypeId": 517,
      "versionTypeName": "WoW Retail",
      "versionTypeSlug": "wow-retail"
    },
    {
      "version": "80105",
      "name": "8.1.5",
      "variant": "retail",
      "gameVersionTypeId": 517,
      "versionTypeName": "WoW Retail",
      "versionTypeSlug": "wow-retail"
    },
    {
      "version": "30200",
      "name": "3.2.0",
      "variant": "retail",
      "gameVersionTypeId": 517,
      "versionTypeName": "WoW Retail",
      "versionTypeSlug": "wow-retail"
    },
    {
      "version": "50005",
      "name": "5.0.5",
      "variant": "retail",
      "gameVersionTypeId": 517,
      "versionTypeName": "WoW Retail",
      "versionTypeSlug": "wow-retail"
    },
    {
      "version": "90200",
      "name": "9.2.0",
      "variant": "retail",
      "gameVersionTypeId": 517,
      "versionTypeName": "WoW Retail",
      "versionTypeSlug": "wow-retail"
    },
    {
      "version": "90205",
      "name": "9.2.5",
      "variant": "retail",
      "gameVersionTypeId": 517,
      "versionTypeName": "WoW Retail",
      "versionTypeSlug": "wow-retail"
    },
    {
      "version": "90207",
      "name": "9.2.7",
      "variant": "retail",
      "gameVersionTypeId": 517,
      "versionTypeName": "WoW Retail",
      "versionTypeSlug": "wow-retail"
    },
    {
      "version": "100100",
      "name": "10.1.0",
      "variant": "retail",
      "gameVersionTypeId": 517,
      "versionTypeName": "WoW Retail",
      "versionTypeSlug": "wow-retail"
    },
    {
      "version": "100000",
      "name": "10.0.0",
      "variant": "retail",
      "gameVersionTypeId": 517,
      "versionTypeName": "WoW Retail",
      "versionTypeSlug": "wow-retail"
    },
    {
      "version": "100005",
      "name": "10.0.5",
      "variant": "retail",
      "gameVersionTypeId": 517,
      "versionTypeName": "WoW Retail",
      "versionTypeSlug": "wow-retail"
    },
    {
      "version": "100007",
      "name": "10.0.7",
      "variant": "retail",
      "gameVersionTypeId": 517,
      "versionTypeName": "WoW Retail",
      "versionTypeSlug": "wow-retail"
    },
    {
      "version": "100200",
      "name": "10.2.0",
      "variant": "retail",
      "gameVersionTypeId": 517,
      "versionTypeName": "WoW Retail",
      "versionTypeSlug": "wow-retail"
    },
    {
      "version": "100105",
      "name": "10.1.5",
      "variant": "retail",
      "gameVersionTypeId": 517,
      "versionTypeName": "WoW Retail",
      "versionTypeSlug": "wow-retail"
    },
    {
      "version": "100107",
      "name": "10.1.7",
      "variant": "retail",
      "gameVersionTypeId": 517,
      "versionTypeName": "WoW Retail",
      "versionTypeSlug": "wow-retail"
    },
    {
      "version": "100205",
      "name": "10.2.5",
      "variant": "retail",
      "gameVersionTypeId": 517,
      "versionTypeName": "WoW Retail",
      "versionTypeSlug": "wow-retail"
    },
    {
      "version": "100206",
      "name": "10.2.6",
      "variant": "retail",
      "gameVersionTypeId": 517,
      "versionTypeName": "WoW Retail",
      "versionTypeSlug": "wow-retail"
    },
    {
      "version": "110000",
      "name": "11.0.0",
      "variant": "retail",
      "gameVersionTypeId": 517,
      "versionTypeName": "WoW Retail",
      "versionTypeSlug": "wow-retail"
    },
    {
      "version": "110005",
      "name": "11.0.5",
      "variant": "retail",
      "gameVersionTypeId": 517,
      "versionTypeName": "WoW Retail",
      "versionTypeSlug": "wow-retail"
    },
    {
      "version": "100207",
      "name": "10.2.7",
      "variant": "retail",
      "gameVersionTypeId": 517,
      "versionTypeName": "WoW Retail",
      "versionTypeSlug": "wow-retail"
    },
    {
      "version": "110002",
      "name": "11.0.2",
      "variant": "retail",
      "gameVersionTypeId": 517,
      "versionTypeName": "WoW Retail",
      "versionTypeSlug": "wow-retail"
    },
    {
      "version": "100002",
      "name": "10.0.2",
      "variant": "retail",
      "gameVersionTypeId": 517,
      "versionTypeName": "WoW Retail",
      "versionTypeSlug": "wow-retail"
    },
    {
      "version": "110007",
      "name": "11.0.7",
      "variant": "retail",
      "gameVersionTypeId": 517,
      "versionTypeName": "WoW Retail",
      "versionTypeSlug": "wow-retail"
    },
    {
      "version": "110100",
      "name": "11.1.0",
      "variant": "retail",
      "gameVersionTypeId": 517,
      "versionTypeName": "WoW Retail",
      "versionTypeSlug": "wow-retail"
    },
    {
      "version": "110107",
      "name": "11.1.7",
      "variant": "retail",
      "gameVersionTypeId": 517,
      "versionTypeName": "WoW Retail",
      "versionTypeSlug": "wow-retail"
    },
    {
      "version": "110105",
      "name": "11.1.5",
      "variant": "retail",
      "gameVersionTypeId": 517,
      "versionTypeName": "WoW Retail",
      "versionTypeSlug": "wow-retail"
    },
    {
      "version": "110200",
      "name": "11.2.0",
      "variant": "retail",
      "gameVersionTypeId": 517,
      "versionTypeName": "WoW Retail",
      "versionTypeSlug": "wow-retail"
    },
    {
      "version": "110205",
      "name": "11.2.5",
      "variant": "retail",
      "gameVersionTypeId": 517,
      "versionTypeName": "WoW Retail",
      "versionTypeSlug": "wow-retail"
    },
    {
      "version": "120000",
      "name": "12.0.0",
      "variant": "retail",
      "gameVersionTypeId": 517,
      "versionTypeName": "WoW Retail",
      "versionTypeSlug": "wow-retail"
    },
    {
      "version": "20501",
      "name": "2.5.1",
      "variant": "tbc_classic",
      "gameVersionTypeId": 73246,
      "versionTypeName": "WoW Burning Crusade Classic",
      "versionTypeSlug": "wow-burning-crusade-classic"
    },
    {
      "version": "20502",
      "name": "2.5.2",
      "variant": "tbc_classic",
      "gameVersionTypeId": 73246,
      "versionTypeName": "WoW Burning Crusade Classic",
      "versionTypeSlug": "wow-burning-crusade-classic"
    },
    {
      "version": "20504",
      "name": "2.5.4",
      "variant": "tbc_classic",
      "gameVersionTypeId": 73246,
      "versionTypeName": "WoW Burning Crusade Classic",
      "versionTypeSlug": "wow-burning-crusade-classic"
    },
    {
      "version": "20503",
      "name": "2.5.3",
      "variant": "tbc_classic",
      "gameVersionTypeId": 73246,
      "versionTypeName": "WoW Burning Crusade Classic",
      "versionTypeSlug": "wow-burning-crusade-classic"
    },
    {
      "version": "30400",
      "name": "3.4.0",
      "variant": "wotlk_classic",
      "gameVersionTypeId": 73713,
      "versionTypeName": "WoW Wrath of the Lich King Classic",
      "versionTypeSlug": "wow-wrath-of-the-lich-king-classic"
    },
    {
      "version": "30402",
      "name": "3.4.2",
      "variant": "wotlk_classic",
      "gameVersionTypeId": 73713,
      "versionTypeName": "WoW Wrath of the Lich King Classic",
      "versionTypeSlug": "wow-wrath-of-the-lich-king-classic"
    },
    {
      "version": "30401",
      "name": "3.4.1",
      "variant": "wotlk_classic",
      "gameVersionTypeId": 73713,
      "versionTypeName": "WoW Wrath of the Lich King Classic",
      "versionTypeSlug": "wow-wrath-of-the-lich-king-classic"
    },
    {
      "version": "30403",
      "name": "3.4.3",
      "variant": "wotlk_classic",
      "gameVersionTypeId": 73713,
      "versionTypeName": "WoW Wrath of the Lich King Classic",
      "versionTypeSlug": "wow-wrath-of-the-lich-king-classic"
    },
    {
      "version": "30404",
      "name": "3.4.4",
      "variant": "wotlk_classic",
      "gameVersionTypeId": 73713,
      "versionTypeName": "WoW Wrath of the Lich King Classic",
      "versionTypeSlug": "wow-wrath-of-the-lich-king-classic"
    },
    {
      "version": "30405",
      "name": "3.4.5",
      "variant": "wotlk_classic",
      "gameVersionTypeId": 73713,
      "versionTypeName": "WoW Wrath of the Lich King Classic",
      "versionTypeSlug": "wow-wrath-of-the-lich-king-classic"
    },
    {
      "version": "40400",
      "name": "4.4.0",
      "variant": "cata_classic",
      "gameVersionTypeId": 77522,
      "versionTypeName": "WoW Cataclysm Classic",
      "versionTypeSlug": "wow-cataclysm-classic"
    },
    {
      "version": "40402",
      "name": "4.4.2",
      "variant": "cata_classic",
      "gameVersionTypeId": 77522,
      "versionTypeName": "WoW Cataclysm Classic",
      "versionTypeSlug": "wow-cataclysm-classic"
    },
    {
      "version": "40401",
      "name": "4.4.1",
      "variant": "cata_classic",
      "gameVersionTypeId": 77522,
      "versionTypeName": "WoW Cataclysm Classic",
      "versionTypeSlug": "wow-cataclysm-classic"
    },
    {
      "version": "50500",
      "name": "5.5.0",
      "variant": "mop_classic",
      "gameVersionTypeId": 79434,
      "versionTypeName": "WoW Mists of Pandaria Classic",
      "versionTypeSlug": "wow-mists-of-pandaria-classic"
    },
    {
      "version": "50501",
      "name": "5.5.1",
      "variant": "mop_classic",
      "gameVersionTypeId": 79434,
      "versionTypeName": "WoW Mists of Pandaria Classic",
      "versionTypeSlug": "wow-mists-of-pandaria-classic"
    }
  ],
  "versionsByVariant": {
    "classic_era": [
      {
        "version": "11507",
        "name": "1.15.7",
        "variant": "classic_era",
        "gameVersionTypeId": 67408,
        "versionTypeName": "WoW Classic Era",
        "versionTypeSlug": "wow-classic-era"
      },
      {
        "version": "11506",
        "name": "1.15.6",
        "variant": "classic_era",
        "gameVersionTypeId": 67408,
        "versionTypeName": "WoW Classic Era",
        "versionTypeSlug": "wow-classic-era"
      },
      {
        "version": "11505",
        "name": "1.15.5",
        "variant": "classic_era",
        "gameVersionTypeId": 67408,
        "versionTypeName": "WoW Classic Era",
        "versionTypeSlug": "wow-classic-era"
      },
      {
        "version": "11504",
        "name": "1.15.4",
        "variant": "classic_era",
        "gameVersionTypeId": 67408,
        "versionTypeName": "WoW Classic Era",
        "versionTypeSlug": "wow-classic-era"
      },
      {
        "version": "11503",
        "name": "1.15.3",
        "variant": "classic_era",
        "gameVersionTypeId": 67408,
        "versionTypeName": "WoW Classic Era",
        "versionTypeSlug": "wow-classic-era"
      },
      {
        "version": "11502",
        "name": "1.15.2",
        "variant": "classic_era",
        "gameVersionTypeId": 67408,
        "versionTypeName": "WoW Classic Era",
        "versionTypeSlug": "wow-classic-era"
      },
      {
        "version": "11501",
        "name": "1.15.1",
        "variant": "classic_era",
        "gameVersionTypeId": 67408,
        "versionTypeName": "WoW Classic Era",
        "versionTypeSlug": "wow-classic-era"
      },
      {
        "version": "11500",
        "name": "1.15.0",
        "variant": "classic_era",
        "gameVersionTypeId": 67408,
        "versionTypeName": "WoW Classic Era",
        "versionTypeSlug": "wow-classic-era"
      },
      {
        "version": "11404",
        "name": "1.14.4",
        "variant": "classic_era",
        "gameVersionTypeId": 67408,
        "versionTypeName": "WoW Classic Era",
        "versionTypeSlug": "wow-classic-era"
      },
      {
        "version": "11403",
        "name": "1.14.3",
        "variant": "classic_era",
        "gameVersionTypeId": 67408,
        "versionTypeName": "WoW Classic Era",
        "versionTypeSlug": "wow-classic-era"
      },
      {
        "version": "11402",
        "name": "1.14.2",
        "variant": "classic_era",
        "gameVersionTypeId": 67408,
        "versionTypeName": "WoW Classic Era",
        "versionTypeSlug": "wow-classic-era"
      },
      {
        "version": "11401",
        "name": "1.14.1",
        "variant": "classic_era",
        "gameVersionTypeId": 67408,
        "versionTypeName": "WoW Classic Era",
        "versionTypeSlug": "wow-classic-era"
      },
      {
        "version": "11400",
        "name": "1.14.0",
        "variant": "classic_era",
        "gameVersionTypeId": 67408,
        "versionTypeName": "WoW Classic Era",
        "versionTypeSlug": "wow-classic-era"
      },
      {
        "version": "11307",
        "name": "1.13.7",
        "variant": "classic_era",
        "gameVersionTypeId": 67408,
        "versionTypeName": "WoW Classic Era",
        "versionTypeSlug": "wow-classic-era"
      },
      {
        "version": "11306",
        "name": "1.13.6",
        "variant": "classic_era",
        "gameVersionTypeId": 67408,
        "versionTypeName": "WoW Classic Era",
        "versionTypeSlug": "wow-classic-era"
      },
      {
        "version": "11305",
        "name": "1.13.5",
        "variant": "classic_era",
        "gameVersionTypeId": 67408,
        "versionTypeName": "WoW Classic Era",
        "versionTypeSlug": "wow-classic-era"
      },
      {
        "version": "11304",
        "name": "1.13.4",
        "variant": "classic_era",
        "gameVersionTypeId": 67408,
        "versionTypeName": "WoW Classic Era",
        "versionTypeSlug": "wow-classic-era"
      },
      {
        "version": "11303",
        "name": "1.13.3",
        "variant": "classic_era",
        "gameVersionTypeId": 67408,
        "versionTypeName": "WoW Classic Era",
        "versionTypeSlug": "wow-classic-era"
      },
      {
        "version": "11302",
        "name": "1.13.2",
        "variant": "classic_era",
        "gameVersionTypeId": 67408,
        "versionTypeName": "WoW Classic Era",
        "versionTypeSlug": "wow-classic-era"
      },
      {
        "version": "11300",
        "name": "1.13.0",
        "variant": "classic_era",
        "gameVersionTypeId": 67408,
        "versionTypeName": "WoW Classic Era",
        "versionTypeSlug": "wow-classic-era"
      }
    ],
    "retail": [
      {
        "version": "120000",
        "name": "12.0.0",
        "variant": "retail",
        "gameVersionTypeId": 517,
        "versionTypeName": "WoW Retail",
        "versionTypeSlug": "wow-retail"
      },
      {
        "version": "110205",
        "name": "11.2.5",
        "variant": "retail",
        "gameVersionTypeId": 517,
        "versionTypeName": "WoW Retail",
        "versionTypeSlug": "wow-retail"
      },
      {
        "version": "110200",
        "name": "11.2.0",
        "variant": "retail",
        "gameVersionTypeId": 517,
        "versionTypeName": "WoW Retail",
        "versionTypeSlug": "wow-retail"
      },
      {
        "version": "110107",
        "name": "11.1.7",
        "variant": "retail",
        "gameVersionTypeId": 517,
        "versionTypeName": "WoW Retail",
        "versionTypeSlug": "wow-retail"
      },
      {
        "version": "110105",
        "name": "11.1.5",
        "variant": "retail",
        "gameVersionTypeId": 517,
        "versionTypeName": "WoW Retail",
        "versionTypeSlug": "wow-retail"
      },
      {
        "version": "110100",
        "name": "11.1.0",
        "variant": "retail",
        "gameVersionTypeId": 517,
        "versionTypeName": "WoW Retail",
        "versionTypeSlug": "wow-retail"
      },
      {
        "version": "110007",
        "name": "11.0.7",
        "variant": "retail",
        "gameVersionTypeId": 517,
        "versionTypeName": "WoW Retail",
        "versionTypeSlug": "wow-retail"
      },
      {
        "version": "110005",
        "name": "11.0.5",
        "variant": "retail",
        "gameVersionTypeId": 517,
        "versionTypeName": "WoW Retail",
        "versionTypeSlug": "wow-retail"
      },
      {
        "version": "110002",
        "name": "11.0.2",
        "variant": "retail",
        "gameVersionTypeId": 517,
        "versionTypeName": "WoW Retail",
        "versionTypeSlug": "wow-retail"
      },
      {
        "version": "110000",
        "name": "11.0.0",
        "variant": "retail",
        "gameVersionTypeId": 517,
        "versionTypeName": "WoW Retail",
        "versionTypeSlug": "wow-retail"
      },
      {
        "version": "100207",
        "name": "10.2.7",
        "variant": "retail",
        "gameVersionTypeId": 517,
        "versionTypeName": "WoW Retail",
        "versionTypeSlug": "wow-retail"
      },
      {
        "version": "100206",
        "name": "10.2.6",
        "variant": "retail",
        "gameVersionTypeId": 517,
        "versionTypeName": "WoW Retail",
        "versionTypeSlug": "wow-retail"
      },
      {
        "version": "100205",
        "name": "10.2.5",
        "variant": "retail",
        "gameVersionTypeId": 517,
        "versionTypeName": "WoW Retail",
        "versionTypeSlug": "wow-retail"
      },
      {
        "version": "100200",
        "name": "10.2.0",
        "variant": "retail",
        "gameVersionTypeId": 517,
        "versionTypeName": "WoW Retail",
        "versionTypeSlug": "wow-retail"
      },
      {
        "version": "100107",
        "name": "10.1.7",
        "variant": "retail",
        "gameVersionTypeId": 517,
        "versionTypeName": "WoW Retail",
        "versionTypeSlug": "wow-retail"
      },
      {
        "version": "100105",
        "name": "10.1.5",
        "variant": "retail",
        "gameVersionTypeId": 517,
        "versionTypeName": "WoW Retail",
        "versionTypeSlug": "wow-retail"
      },
      {
        "version": "100100",
        "name": "10.1.0",
        "variant": "retail",
        "gameVersionTypeId": 517,
        "versionTypeName": "WoW Retail",
        "versionTypeSlug": "wow-retail"
      },
      {
        "version": "100007",
        "name": "10.0.7",
        "variant": "retail",
        "gameVersionTypeId": 517,
        "versionTypeName": "WoW Retail",
        "versionTypeSlug": "wow-retail"
      },
      {
        "version": "100005",
        "name": "10.0.5",
        "variant": "retail",
        "gameVersionTypeId": 517,
        "versionTypeName": "WoW Retail",
        "versionTypeSlug": "wow-retail"
      },
      {
        "version": "100002",
        "name": "10.0.2",
        "variant": "retail",
        "gameVersionTypeId": 517,
        "versionTypeName": "WoW Retail",
        "versionTypeSlug": "wow-retail"
      },
      {
        "version": "100000",
        "name": "10.0.0",
        "variant": "retail",
        "gameVersionTypeId": 517,
        "versionTypeName": "WoW Retail",
        "versionTypeSlug": "wow-retail"
      },
      {
        "version": "90207",
        "name": "9.2.7",
        "variant": "retail",
        "gameVersionTypeId": 517,
        "versionTypeName": "WoW Retail",
        "versionTypeSlug": "wow-retail"
      },
      {
        "version": "90205",
        "name": "9.2.5",
        "variant": "retail",
        "gameVersionTypeId": 517,
        "versionTypeName": "WoW Retail",
        "versionTypeSlug": "wow-retail"
      },
      {
        "version": "90200",
        "name": "9.2.0",
        "variant": "retail",
        "gameVersionTypeId": 517,
        "versionTypeName": "WoW Retail",
        "versionTypeSlug": "wow-retail"
      },
      {
        "version": "90105",
        "name": "9.1.5",
        "variant": "retail",
        "gameVersionTypeId": 517,
        "versionTypeName": "WoW Retail",
        "versionTypeSlug": "wow-retail"
      },
      {
        "version": "90100",
        "name": "9.1.0",
        "variant": "retail",
        "gameVersionTypeId": 517,
        "versionTypeName": "WoW Retail",
        "versionTypeSlug": "wow-retail"
      },
      {
        "version": "90005",
        "name": "9.0.5",
        "variant": "retail",
        "gameVersionTypeId": 517,
        "versionTypeName": "WoW Retail",
        "versionTypeSlug": "wow-retail"
      },
      {
        "version": "90002",
        "name": "9.0.2",
        "variant": "retail",
        "gameVersionTypeId": 517,
        "versionTypeName": "WoW Retail",
        "versionTypeSlug": "wow-retail"
      },
      {
        "version": "90001",
        "name": "9.0.1",
        "variant": "retail",
        "gameVersionTypeId": 517,
        "versionTypeName": "WoW Retail",
        "versionTypeSlug": "wow-retail"
      },
      {
        "version": "80300",
        "name": "8.3.0",
        "variant": "retail",
        "gameVersionTypeId": 517,
        "versionTypeName": "WoW Retail",
        "versionTypeSlug": "wow-retail"
      },
      {
        "version": "80205",
        "name": "8.2.5",
        "variant": "retail",
        "gameVersionTypeId": 517,
        "versionTypeName": "WoW Retail",
        "versionTypeSlug": "wow-retail"
      },
      {
        "version": "80200",
        "name": "8.2.0",
        "variant": "retail",
        "gameVersionTypeId": 517,
        "versionTypeName": "WoW Retail",
        "versionTypeSlug": "wow-retail"
      },
      {
        "version": "80105",
        "name": "8.1.5",
        "variant": "retail",
        "gameVersionTypeId": 517,
        "versionTypeName": "WoW Retail",
        "versionTypeSlug": "wow-retail"
      },
      {
        "version": "80100",
        "name": "8.1.0",
        "variant": "retail",
        "gameVersionTypeId": 517,
        "versionTypeName": "WoW Retail",
        "versionTypeSlug": "wow-retail"
      },
      {
        "version": "80001",
        "name": "8.0.1",
        "variant": "retail",
        "gameVersionTypeId": 517,
        "versionTypeName": "WoW Retail",
        "versionTypeSlug": "wow-retail"
      },
      {
        "version": "70305",
        "name": "7.3.5",
        "variant": "retail",
        "gameVersionTypeId": 517,
        "versionTypeName": "WoW Retail",
        "versionTypeSlug": "wow-retail"
      },
      {
        "version": "70302",
        "name": "7.3.2",
        "variant": "retail",
        "gameVersionTypeId": 517,
        "versionTypeName": "WoW Retail",
        "versionTypeSlug": "wow-retail"
      },
      {
        "version": "70300",
        "name": "7.3.0",
        "variant": "retail",
        "gameVersionTypeId": 517,
        "versionTypeName": "WoW Retail",
        "versionTypeSlug": "wow-retail"
      },
      {
        "version": "70205",
        "name": "7.2.5",
        "variant": "retail",
        "gameVersionTypeId": 517,
        "versionTypeName": "WoW Retail",
        "versionTypeSlug": "wow-retail"
      },
      {
        "version": "70200",
        "name": "7.2.0",
        "variant": "retail",
        "gameVersionTypeId": 517,
        "versionTypeName": "WoW Retail",
        "versionTypeSlug": "wow-retail"
      },
      {
        "version": "70105",
        "name": "7.1.5",
        "variant": "retail",
        "gameVersionTypeId": 517,
        "versionTypeName": "WoW Retail",
        "versionTypeSlug": "wow-retail"
      },
      {
        "version": "70100",
        "name": "7.1.0",
        "variant": "retail",
        "gameVersionTypeId": 517,
        "versionTypeName": "WoW Retail",
        "versionTypeSlug": "wow-retail"
      },
      {
        "version": "70003",
        "name": "7.0.3",
        "variant": "retail",
        "gameVersionTypeId": 517,
        "versionTypeName": "WoW Retail",
        "versionTypeSlug": "wow-retail"
      },
      {
        "version": "60204",
        "name": "6.2.4",
        "variant": "retail",
        "gameVersionTypeId": 517,
        "versionTypeName": "WoW Retail",
        "versionTypeSlug": "wow-retail"
      },
      {
        "version": "60203",
        "name": "6.2.3",
        "variant": "retail",
        "gameVersionTypeId": 517,
        "versionTypeName": "WoW Retail",
        "versionTypeSlug": "wow-retail"
      },
      {
        "version": "60202",
        "name": "6.2.2",
        "variant": "retail",
        "gameVersionTypeId": 517,
        "versionTypeName": "WoW Retail",
        "versionTypeSlug": "wow-retail"
      },
      {
        "version": "60200",
        "name": "6.2.0",
        "variant": "retail",
        "gameVersionTypeId": 517,
        "versionTypeName": "WoW Retail",
        "versionTypeSlug": "wow-retail"
      },
      {
        "version": "60100",
        "name": "6.1.0",
        "variant": "retail",
        "gameVersionTypeId": 517,
        "versionTypeName": "WoW Retail",
        "versionTypeSlug": "wow-retail"
      },
      {
        "version": "60003",
        "name": "6.0.3",
        "variant": "retail",
        "gameVersionTypeId": 517,
        "versionTypeName": "WoW Retail",
        "versionTypeSlug": "wow-retail"
      },
      {
        "version": "60002",
        "name": "6.0.2",
        "variant": "retail",
        "gameVersionTypeId": 517,
        "versionTypeName": "WoW Retail",
        "versionTypeSlug": "wow-retail"
      },
      {
        "version": "60001",
        "name": "6.0.1",
        "variant": "retail",
        "gameVersionTypeId": 517,
        "versionTypeName": "WoW Retail",
        "versionTypeSlug": "wow-retail"
      },
      {
        "version": "50408",
        "name": "5.4.8",
        "variant": "retail",
        "gameVersionTypeId": 517,
        "versionTypeName": "WoW Retail",
        "versionTypeSlug": "wow-retail"
      },
      {
        "version": "50407",
        "name": "5.4.7",
        "variant": "retail",
        "gameVersionTypeId": 517,
        "versionTypeName": "WoW Retail",
        "versionTypeSlug": "wow-retail"
      },
      {
        "version": "50402",
        "name": "5.4.2",
        "variant": "retail",
        "gameVersionTypeId": 517,
        "versionTypeName": "WoW Retail",
        "versionTypeSlug": "wow-retail"
      },
      {
        "version": "50401",
        "name": "5.4.1",
        "variant": "retail",
        "gameVersionTypeId": 517,
        "versionTypeName": "WoW Retail",
        "versionTypeSlug": "wow-retail"
      },
      {
        "version": "50400",
        "name": "5.4.0",
        "variant": "retail",
        "gameVersionTypeId": 517,
        "versionTypeName": "WoW Retail",
        "versionTypeSlug": "wow-retail"
      },
      {
        "version": "50300",
        "name": "5.3.0",
        "variant": "retail",
        "gameVersionTypeId": 517,
        "versionTypeName": "WoW Retail",
        "versionTypeSlug": "wow-retail"
      },
      {
        "version": "50200",
        "name": "5.2.0",
        "variant": "retail",
        "gameVersionTypeId": 517,
        "versionTypeName": "WoW Retail",
        "versionTypeSlug": "wow-retail"
      },
      {
        "version": "50100",
        "name": "5.1.0",
        "variant": "retail",
        "gameVersionTypeId": 517,
        "versionTypeName": "WoW Retail",
        "versionTypeSlug": "wow-retail"
      },
      {
        "version": "50005",
        "name": "5.0.5",
        "variant": "retail",
        "gameVersionTypeId": 517,
        "versionTypeName": "WoW Retail",
        "versionTypeSlug": "wow-retail"
      },
      {
        "version": "50004",
        "name": "5.0.4",
        "variant": "retail",
        "gameVersionTypeId": 517,
        "versionTypeName": "WoW Retail",
        "versionTypeSlug": "wow-retail"
      },
      {
        "version": "40304",
        "name": "4.3.4",
        "variant": "retail",
        "gameVersionTypeId": 517,
        "versionTypeName": "WoW Retail",
        "versionTypeSlug": "wow-retail"
      },
      {
        "version": "40303",
        "name": "4.3.3",
        "variant": "retail",
        "gameVersionTypeId": 517,
        "versionTypeName": "WoW Retail",
        "versionTypeSlug": "wow-retail"
      },
      {
        "version": "40300",
        "name": "4.3.0",
        "variant": "retail",
        "gameVersionTypeId": 517,
        "versionTypeName": "WoW Retail",
        "versionTypeSlug": "wow-retail"
      },
      {
        "version": "40200",
        "name": "4.2.0",
        "variant": "retail",
        "gameVersionTypeId": 517,
        "versionTypeName": "WoW Retail",
        "versionTypeSlug": "wow-retail"
      },
      {
        "version": "40100",
        "name": "4.1.0",
        "variant": "retail",
        "gameVersionTypeId": 517,
        "versionTypeName": "WoW Retail",
        "versionTypeSlug": "wow-retail"
      },
      {
        "version": "40006",
        "name": "4.0.6",
        "variant": "retail",
        "gameVersionTypeId": 517,
        "versionTypeName": "WoW Retail",
        "versionTypeSlug": "wow-retail"
      },
      {
        "version": "40003",
        "name": "4.0.3a",
        "variant": "retail",
        "gameVersionTypeId": 517,
        "versionTypeName": "WoW Retail",
        "versionTypeSlug": "wow-retail"
      },
      {
        "version": "40003",
        "name": "4.0.3",
        "variant": "retail",
        "gameVersionTypeId": 517,
        "versionTypeName": "WoW Retail",
        "versionTypeSlug": "wow-retail"
      },
      {
        "version": "40001",
        "name": "4.0.1",
        "variant": "retail",
        "gameVersionTypeId": 517,
        "versionTypeName": "WoW Retail",
        "versionTypeSlug": "wow-retail"
      },
      {
        "version": "30305",
        "name": "3.3.5",
        "variant": "retail",
        "gameVersionTypeId": 517,
        "versionTypeName": "WoW Retail",
        "versionTypeSlug": "wow-retail"
      },
      {
        "version": "30303",
        "name": "3.3.3",
        "variant": "retail",
        "gameVersionTypeId": 517,
        "versionTypeName": "WoW Retail",
        "versionTypeSlug": "wow-retail"
      },
      {
        "version": "30300",
        "name": "3.3.0",
        "variant": "retail",
        "gameVersionTypeId": 517,
        "versionTypeName": "WoW Retail",
        "versionTypeSlug": "wow-retail"
      },
      {
        "version": "30200",
        "name": "3.2.0",
        "variant": "retail",
        "gameVersionTypeId": 517,
        "versionTypeName": "WoW Retail",
        "versionTypeSlug": "wow-retail"
      },
      {
        "version": "30100",
        "name": "3.1.0",
        "variant": "retail",
        "gameVersionTypeId": 517,
        "versionTypeName": "WoW Retail",
        "versionTypeSlug": "wow-retail"
      },
      {
        "version": "30009",
        "name": "3.0.9",
        "variant": "retail",
        "gameVersionTypeId": 517,
        "versionTypeName": "WoW Retail",
        "versionTypeSlug": "wow-retail"
      },
      {
        "version": "30008",
        "name": "3.0.8",
        "variant": "retail",
        "gameVersionTypeId": 517,
        "versionTypeName": "WoW Retail",
        "versionTypeSlug": "wow-retail"
      },
      {
        "version": "30003",
        "name": "3.0.3",
        "variant": "retail",
        "gameVersionTypeId": 517,
        "versionTypeName": "WoW Retail",
        "versionTypeSlug": "wow-retail"
      },
      {
        "version": "30002",
        "name": "3.0.2",
        "variant": "retail",
        "gameVersionTypeId": 517,
        "versionTypeName": "WoW Retail",
        "versionTypeSlug": "wow-retail"
      },
      {
        "version": "20403",
        "name": "2.4.3",
        "variant": "retail",
        "gameVersionTypeId": 517,
        "versionTypeName": "WoW Retail",
        "versionTypeSlug": "wow-retail"
      },
      {
        "version": "20402",
        "name": "2.4.2",
        "variant": "retail",
        "gameVersionTypeId": 517,
        "versionTypeName": "WoW Retail",
        "versionTypeSlug": "wow-retail"
      },
      {
        "version": "20401",
        "name": "2.4.1",
        "variant": "retail",
        "gameVersionTypeId": 517,
        "versionTypeName": "WoW Retail",
        "versionTypeSlug": "wow-retail"
      },
      {
        "version": "20400",
        "name": "2.4.0",
        "variant": "retail",
        "gameVersionTypeId": 517,
        "versionTypeName": "WoW Retail",
        "versionTypeSlug": "wow-retail"
      },
      {
        "version": "20303",
        "name": "2.3.3",
        "variant": "retail",
        "gameVersionTypeId": 517,
        "versionTypeName": "WoW Retail",
        "versionTypeSlug": "wow-retail"
      },
      {
        "version": "20302",
        "name": "2.3.2",
        "variant": "retail",
        "gameVersionTypeId": 517,
        "versionTypeName": "WoW Retail",
        "versionTypeSlug": "wow-retail"
      },
      {
        "version": "20300",
        "name": "2.3.0",
        "variant": "retail",
        "gameVersionTypeId": 517,
        "versionTypeName": "WoW Retail",
        "versionTypeSlug": "wow-retail"
      },
      {
        "version": "20203",
        "name": "2.2.3",
        "variant": "retail",
        "gameVersionTypeId": 517,
        "versionTypeName": "WoW Retail",
        "versionTypeSlug": "wow-retail"
      },
      {
        "version": "20202",
        "name": "2.2.2",
        "variant": "retail",
        "gameVersionTypeId": 517,
        "versionTypeName": "WoW Retail",
        "versionTypeSlug": "wow-retail"
      },
      {
        "version": "20200",
        "name": "2.2.0",
        "variant": "retail",
        "gameVersionTypeId": 517,
        "versionTypeName": "WoW Retail",
        "versionTypeSlug": "wow-retail"
      },
      {
        "version": "20103",
        "name": "2.1.3",
        "variant": "retail",
        "gameVersionTypeId": 517,
        "versionTypeName": "WoW Retail",
        "versionTypeSlug": "wow-retail"
      },
      {
        "version": "20102",
        "name": "2.1.2",
        "variant": "retail",
        "gameVersionTypeId": 517,
        "versionTypeName": "WoW Retail",
        "versionTypeSlug": "wow-retail"
      },
      {
        "version": "20101",
        "name": "2.1.1",
        "variant": "retail",
        "gameVersionTypeId": 517,
        "versionTypeName": "WoW Retail",
        "versionTypeSlug": "wow-retail"
      },
      {
        "version": "20100",
        "name": "2.1.0",
        "variant": "retail",
        "gameVersionTypeId": 517,
        "versionTypeName": "WoW Retail",
        "versionTypeSlug": "wow-retail"
      },
      {
        "version": "20012",
        "name": "2.0.12",
        "variant": "retail",
        "gameVersionTypeId": 517,
        "versionTypeName": "WoW Retail",
        "versionTypeSlug": "wow-retail"
      },
      {
        "version": "20006",
        "name": "2.0.6",
        "variant": "retail",
        "gameVersionTypeId": 517,
        "versionTypeName": "WoW Retail",
        "versionTypeSlug": "wow-retail"
      },
      {
        "version": "20003",
        "name": "2.0.3",
        "variant": "retail",
        "gameVersionTypeId": 517,
        "versionTypeName": "WoW Retail",
        "versionTypeSlug": "wow-retail"
      },
      {
        "version": "20001",
        "name": "2.0.1",
        "variant": "retail",
        "gameVersionTypeId": 517,
        "versionTypeName": "WoW Retail",
        "versionTypeSlug": "wow-retail"
      },
      {
        "version": "11200",
        "name": "1.12.0",
        "variant": "retail",
        "gameVersionTypeId": 517,
        "versionTypeName": "WoW Retail",
        "versionTypeSlug": "wow-retail"
      },
      {
        "version": "11100",
        "name": "1.11.0",
        "variant": "retail",
        "gameVersionTypeId": 517,
        "versionTypeName": "WoW Retail",
        "versionTypeSlug": "wow-retail"
      },
      {
        "version": "11000",
        "name": "1.10.0",
        "variant": "retail",
        "gameVersionTypeId": 517,
        "versionTypeName": "WoW Retail",
        "versionTypeSlug": "wow-retail"
      },
      {
        "version": "10900",
        "name": "1.9.0",
        "variant": "retail",
        "gameVersionTypeId": 517,
        "versionTypeName": "WoW Retail",
        "versionTypeSlug": "wow-retail"
      },
      {
        "version": "10800",
        "name": "1.8.0",
        "variant": "retail",
        "gameVersionTypeId": 517,
        "versionTypeName": "WoW Retail",
        "versionTypeSlug": "wow-retail"
      },
      {
        "version": "10700",
        "name": "1.7.0",
        "variant": "retail",
        "gameVersionTypeId": 517,
        "versionTypeName": "WoW Retail",
        "versionTypeSlug": "wow-retail"
      },
      {
        "version": "10600",
        "name": "1.6.0",
        "variant": "retail",
        "gameVersionTypeId": 517,
        "versionTypeName": "WoW Retail",
        "versionTypeSlug": "wow-retail"
      },
      {
        "version": "10500",
        "name": "1.5.0",
        "variant": "retail",
        "gameVersionTypeId": 517,
        "versionTypeName": "WoW Retail",
        "versionTypeSlug": "wow-retail"
      },
      {
        "version": "10400",
        "name": "1.4.0",
        "variant": "retail",
        "gameVersionTypeId": 517,
        "versionTypeName": "WoW Retail",
        "versionTypeSlug": "wow-retail"
      },
      {
        "version": "10300",
        "name": "1.3.0",
        "variant": "retail",
        "gameVersionTypeId": 517,
        "versionTypeName": "WoW Retail",
        "versionTypeSlug": "wow-retail"
      },
      {
        "version": "10200",
        "name": "1.2.0",
        "variant": "retail",
        "gameVersionTypeId": 517,
        "versionTypeName": "WoW Retail",
        "versionTypeSlug": "wow-retail"
      },
      {
        "version": "10100",
        "name": "1.1.0",
        "variant": "retail",
        "gameVersionTypeId": 517,
        "versionTypeName": "WoW Retail",
        "versionTypeSlug": "wow-retail"
      },
      {
        "version": "10000",
        "name": "1.0.0",
        "variant": "retail",
        "gameVersionTypeId": 517,
        "versionTypeName": "WoW Retail",
        "versionTypeSlug": "wow-retail"
      }
    ],
    "tbc_classic": [
      {
        "version": "20504",
        "name": "2.5.4",
        "variant": "tbc_classic",
        "gameVersionTypeId": 73246,
        "versionTypeName": "WoW Burning Crusade Classic",
        "versionTypeSlug": "wow-burning-crusade-classic"
      },
      {
        "version": "20503",
        "name": "2.5.3",
        "variant": "tbc_classic",
        "gameVersionTypeId": 73246,
        "versionTypeName": "WoW Burning Crusade Classic",
        "versionTypeSlug": "wow-burning-crusade-classic"
      },
      {
        "version": "20502",
        "name": "2.5.2",
        "variant": "tbc_classic",
        "gameVersionTypeId": 73246,
        "versionTypeName": "WoW Burning Crusade Classic",
        "versionTypeSlug": "wow-burning-crusade-classic"
      },
      {
        "version": "20501",
        "name": "2.5.1",
        "variant": "tbc_classic",
        "gameVersionTypeId": 73246,
        "versionTypeName": "WoW Burning Crusade Classic",
        "versionTypeSlug": "wow-burning-crusade-classic"
      }
    ],
    "wotlk_classic": [
      {
        "version": "30405",
        "name": "3.4.5",
        "variant": "wotlk_classic",
        "gameVersionTypeId": 73713,
        "versionTypeName": "WoW Wrath of the Lich King Classic",
        "versionTypeSlug": "wow-wrath-of-the-lich-king-classic"
      },
      {
        "version": "30404",
        "name": "3.4.4",
        "variant": "wotlk_classic",
        "gameVersionTypeId": 73713,
        "versionTypeName": "WoW Wrath of the Lich King Classic",
        "versionTypeSlug": "wow-wrath-of-the-lich-king-classic"
      },
      {
        "version": "30403",
        "name": "3.4.3",
        "variant": "wotlk_classic",
        "gameVersionTypeId": 73713,
        "versionTypeName": "WoW Wrath of the Lich King Classic",
        "versionTypeSlug": "wow-wrath-of-the-lich-king-classic"
      },
      {
        "version": "30402",
        "name": "3.4.2",
        "variant": "wotlk_classic",
        "gameVersionTypeId": 73713,
        "versionTypeName": "WoW Wrath of the Lich King Classic",
        "versionTypeSlug": "wow-wrath-of-the-lich-king-classic"
      },
      {
        "version": "30401",
        "name": "3.4.1",
        "variant": "wotlk_classic",
        "gameVersionTypeId": 73713,
        "versionTypeName": "WoW Wrath of the Lich King Classic",
        "versionTypeSlug": "wow-wrath-of-the-lich-king-classic"
      },
      {
        "version": "30400",
        "name": "3.4.0",
        "variant": "wotlk_classic",
        "gameVersionTypeId": 73713,
        "versionTypeName": "WoW Wrath of the Lich King Classic",
        "versionTypeSlug": "wow-wrath-of-the-lich-king-classic"
      }
    ],
    "cata_classic": [
      {
        "version": "40402",
        "name": "4.4.2",
        "variant": "cata_classic",
        "gameVersionTypeId": 77522,
        "versionTypeName": "WoW Cataclysm Classic",
        "versionTypeSlug": "wow-cataclysm-classic"
      },
      {
        "version": "40401",
        "name": "4.4.1",
        "variant": "cata_classic",
        "gameVersionTypeId": 77522,
        "versionTypeName": "WoW Cataclysm Classic",
        "versionTypeSlug": "wow-cataclysm-classic"
      },
      {
        "version": "40400",
        "name": "4.4.0",
        "variant": "cata_classic",
        "gameVersionTypeId": 77522,
        "versionTypeName": "WoW Cataclysm Classic",
        "versionTypeSlug": "wow-cataclysm-classic"
      }
    ],
    "mop_classic": [
      {
        "version": "50501",
        "name": "5.5.1",
        "variant": "mop_classic",
        "gameVersionTypeId": 79434,
        "versionTypeName": "WoW Mists of Pandaria Classic",
        "versionTypeSlug": "wow-mists-of-pandaria-classic"
      },
      {
        "version": "50500",
        "name": "5.5.0",
        "variant": "mop_classic",
        "gameVersionTypeId": 79434,
        "versionTypeName": "WoW Mists of Pandaria Classic",
        "versionTypeSlug": "wow-mists-of-pandaria-classic"
      }
    ]
  },
  "versionTypes": {
    "517": {
      "id": 517,
      "name": "WoW Retail",
      "slug": "wow-retail",
      "variant": "retail"
    },
    "67408": {
      "id": 67408,
      "name": "WoW Classic Era",
      "slug": "wow-classic-era",
      "variant": "classic_era"
    },
    "73246": {
      "id": 73246,
      "name": "WoW Burning Crusade Classic",
      "slug": "wow-burning-crusade-classic",
      "variant": "tbc_classic"
    },
    "73713": {
      "id": 73713,
      "name": "WoW Wrath of the Lich King Classic",
      "slug": "wow-wrath-of-the-lich-king-classic",
      "variant": "wotlk_classic"
    },
    "77522": {
      "id": 77522,
      "name": "WoW Cataclysm Classic",
      "slug": "wow-cataclysm-classic",
      "variant": "cata_classic"
    },
    "79434": {
      "id": 79434,
      "name": "WoW Mists of Pandaria Classic",
      "slug": "wow-mists-of-pandaria-classic",
      "variant": "mop_classic"
    }
  },
  "summary": {
    "classic_era": 20,
    "tbc_classic": 4,
    "wotlk_classic": 6,
    "cata_classic": 3,
    "mop_classic": 2,
    "retail": 110
  }
}<|MERGE_RESOLUTION|>--- conflicted
+++ resolved
@@ -1,9 +1,5 @@
 {
-<<<<<<< HEAD
-  "lastUpdated": "2025-10-03T12:02:58.547Z",
-=======
   "lastUpdated": "2025-09-30T12:03:09.983Z",
->>>>>>> 176cf726
   "versions": [
     {
       "version": "11400",
