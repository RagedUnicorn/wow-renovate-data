--- conflicted
+++ resolved
@@ -1,9 +1,5 @@
 {
-<<<<<<< HEAD
-  "lastUpdated": "2025-10-02T00:01:21.959Z",
-=======
   "lastUpdated": "2025-09-30T12:01:19.957Z",
->>>>>>> 67f263f7
   "releases": [
     {
       "version": "13924",
