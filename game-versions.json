--- conflicted
+++ resolved
@@ -1,9 +1,5 @@
 {
-<<<<<<< HEAD
-  "lastUpdated": "2025-10-03T12:01:09.978Z",
-=======
   "lastUpdated": "2025-09-30T12:01:19.957Z",
->>>>>>> 7ddc1d09
   "releases": [
     {
       "version": "13924",
