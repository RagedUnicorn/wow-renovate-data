--- conflicted
+++ resolved
@@ -1,9 +1,5 @@
 {
-<<<<<<< HEAD
-  "lastUpdated": "2025-10-09T00:01:28.426Z",
-=======
   "lastUpdated": "2025-09-30T12:01:19.957Z",
->>>>>>> 3d547061
   "releases": [
     {
       "version": "13924",
