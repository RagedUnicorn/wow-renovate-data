--- conflicted
+++ resolved
@@ -1,9 +1,5 @@
 {
-<<<<<<< HEAD
-  "lastUpdated": "2025-10-06T00:01:32.832Z",
-=======
   "lastUpdated": "2025-09-30T12:01:19.957Z",
->>>>>>> 224389a2
   "releases": [
     {
       "version": "13924",
