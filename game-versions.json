--- conflicted
+++ resolved
@@ -1,9 +1,5 @@
 {
-<<<<<<< HEAD
-  "lastUpdated": "2025-10-05T06:01:03.081Z",
-=======
   "lastUpdated": "2025-09-30T12:01:19.957Z",
->>>>>>> f27e67ef
   "releases": [
     {
       "version": "13924",
