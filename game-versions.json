{
<<<<<<< HEAD
  "lastUpdated": "2025-10-01T06:00:59.409Z",
=======
  "lastUpdated": "2025-09-30T12:01:19.957Z",
>>>>>>> b524ef2e
  "releases": [
    {
      "version": "13924",
      "originalVersion": "12.0.0",
      "variant": "retail"
    },
    {
      "version": "13771",
      "originalVersion": "11.2.5",
      "variant": "retail"
    },
    {
      "version": "13433",
      "originalVersion": "11.2.0",
      "variant": "retail"
    },
    {
      "version": "13203",
      "originalVersion": "11.1.7",
      "variant": "retail"
    },
    {
      "version": "12918",
      "originalVersion": "11.1.5",
      "variant": "retail"
    },
    {
      "version": "12495",
      "originalVersion": "11.1.0",
      "variant": "retail"
    },
    {
      "version": "12215",
      "originalVersion": "11.0.7",
      "variant": "retail"
    },
    {
      "version": "11926",
      "originalVersion": "11.0.5",
      "variant": "retail"
    },
    {
      "version": "11596",
      "originalVersion": "11.0.2",
      "variant": "retail"
    },
    {
      "version": "11274",
      "originalVersion": "11.0.0",
      "variant": "retail"
    },
    {
      "version": "11263",
      "originalVersion": "10.2.7",
      "variant": "retail"
    },
    {
      "version": "10845",
      "originalVersion": "10.2.6",
      "variant": "retail"
    },
    {
      "version": "10372",
      "originalVersion": "10.2.5",
      "variant": "retail"
    },
    {
      "version": "10215",
      "originalVersion": "10.2.0",
      "variant": "retail"
    },
    {
      "version": "10163",
      "originalVersion": "10.1.7",
      "variant": "retail"
    },
    {
      "version": "9919",
      "originalVersion": "10.1.5",
      "variant": "retail"
    },
    {
      "version": "9772",
      "originalVersion": "10.1.0",
      "variant": "retail"
    },
    {
      "version": "9712",
      "originalVersion": "10.0.7",
      "variant": "retail"
    },
    {
      "version": "9711",
      "originalVersion": "10.0.5",
      "variant": "retail"
    },
    {
      "version": "9494",
      "originalVersion": "10.0.2",
      "variant": "retail"
    },
    {
      "version": "9493",
      "originalVersion": "10.0.0",
      "variant": "retail"
    },
    {
      "version": "9412",
      "originalVersion": "9.2.7",
      "variant": "retail"
    },
    {
      "version": "9157",
      "originalVersion": "9.2.5",
      "variant": "retail"
    },
    {
      "version": "8992",
      "originalVersion": "9.2.0",
      "variant": "retail"
    },
    {
      "version": "8669",
      "originalVersion": "9.1.5",
      "variant": "retail"
    },
    {
      "version": "8290",
      "originalVersion": "9.1.0",
      "variant": "retail"
    },
    {
      "version": "8267",
      "originalVersion": "9.0.5",
      "variant": "retail"
    },
    {
      "version": "8157",
      "originalVersion": "9.0.2",
      "variant": "retail"
    },
    {
      "version": "7971",
      "originalVersion": "9.0.1",
      "variant": "retail"
    },
    {
      "version": "7717",
      "originalVersion": "8.3.0",
      "variant": "retail"
    },
    {
      "version": "7585",
      "originalVersion": "8.2.5",
      "variant": "retail"
    },
    {
      "version": "7417",
      "originalVersion": "8.2.0",
      "variant": "retail"
    },
    {
      "version": "7262",
      "originalVersion": "8.1.5",
      "variant": "retail"
    },
    {
      "version": "7170",
      "originalVersion": "8.1.0",
      "variant": "retail"
    },
    {
      "version": "7003",
      "originalVersion": "8.0.1",
      "variant": "retail"
    },
    {
      "version": "6904",
      "originalVersion": "7.3.5",
      "variant": "retail"
    },
    {
      "version": "6903",
      "originalVersion": "7.3.2",
      "variant": "retail"
    },
    {
      "version": "6734",
      "originalVersion": "7.3.0",
      "variant": "retail"
    },
    {
      "version": "6556",
      "originalVersion": "7.2.5",
      "variant": "retail"
    },
    {
      "version": "6524",
      "originalVersion": "7.2.0",
      "variant": "retail"
    },
    {
      "version": "6464",
      "originalVersion": "7.1.5",
      "variant": "retail"
    },
    {
      "version": "628",
      "originalVersion": "7.1.0",
      "variant": "retail"
    },
    {
      "version": "589",
      "originalVersion": "7.0.3",
      "variant": "retail"
    },
    {
      "version": "586",
      "originalVersion": "6.2.4",
      "variant": "retail"
    },
    {
      "version": "582",
      "originalVersion": "6.2.3",
      "variant": "retail"
    },
    {
      "version": "579",
      "originalVersion": "6.2.2",
      "variant": "retail"
    },
    {
      "version": "576",
      "originalVersion": "6.2.0",
      "variant": "retail"
    },
    {
      "version": "567",
      "originalVersion": "6.1.0",
      "variant": "retail"
    },
    {
      "version": "497",
      "originalVersion": "6.0.3",
      "variant": "retail"
    },
    {
      "version": "495",
      "originalVersion": "6.0.2",
      "variant": "retail"
    },
    {
      "version": "493",
      "originalVersion": "6.0.1",
      "variant": "retail"
    },
    {
      "version": "474",
      "originalVersion": "5.4.8",
      "variant": "retail"
    },
    {
      "version": "405",
      "originalVersion": "5.4.7",
      "variant": "retail"
    },
    {
      "version": "366",
      "originalVersion": "5.4.2",
      "variant": "retail"
    },
    {
      "version": "363",
      "originalVersion": "5.4.1",
      "variant": "retail"
    },
    {
      "version": "322",
      "originalVersion": "5.4.0",
      "variant": "retail"
    },
    {
      "version": "314",
      "originalVersion": "5.3.0",
      "variant": "retail"
    },
    {
      "version": "278",
      "originalVersion": "5.2.0",
      "variant": "retail"
    },
    {
      "version": "264",
      "originalVersion": "5.1.0",
      "variant": "retail"
    },
    {
      "version": "248",
      "originalVersion": "5.0.5",
      "variant": "retail"
    },
    {
      "version": "238",
      "originalVersion": "5.0.4",
      "variant": "retail"
    },
    {
      "version": "205",
      "originalVersion": "4.3.4",
      "variant": "retail"
    },
    {
      "version": "199",
      "originalVersion": "4.3.3",
      "variant": "retail"
    },
    {
      "version": "181",
      "originalVersion": "4.3.0",
      "variant": "retail"
    },
    {
      "version": "149",
      "originalVersion": "4.2.0",
      "variant": "retail"
    },
    {
      "version": "140",
      "originalVersion": "4.1.0",
      "variant": "retail"
    },
    {
      "version": "126",
      "originalVersion": "4.0.6",
      "variant": "retail"
    },
    {
      "version": "119",
      "originalVersion": "4.0.3",
      "variant": "retail"
    },
    {
      "version": "120",
      "originalVersion": "4.0.3a",
      "variant": "retail"
    },
    {
      "version": "114",
      "originalVersion": "4.0.1",
      "variant": "retail"
    },
    {
      "version": "98",
      "originalVersion": "3.3.5",
      "variant": "retail"
    },
    {
      "version": "93",
      "originalVersion": "3.3.3",
      "variant": "retail"
    },
    {
      "version": "82",
      "originalVersion": "3.3.0",
      "variant": "retail"
    },
    {
      "version": "55",
      "originalVersion": "3.2.0",
      "variant": "retail"
    },
    {
      "version": "50",
      "originalVersion": "3.1.0",
      "variant": "retail"
    },
    {
      "version": "48",
      "originalVersion": "3.0.9",
      "variant": "retail"
    },
    {
      "version": "46",
      "originalVersion": "3.0.8",
      "variant": "retail"
    },
    {
      "version": "44",
      "originalVersion": "3.0.3",
      "variant": "retail"
    },
    {
      "version": "43",
      "originalVersion": "3.0.2",
      "variant": "retail"
    },
    {
      "version": "41",
      "originalVersion": "2.4.3",
      "variant": "retail"
    },
    {
      "version": "39",
      "originalVersion": "2.4.2",
      "variant": "retail"
    },
    {
      "version": "38",
      "originalVersion": "2.4.1",
      "variant": "retail"
    },
    {
      "version": "37",
      "originalVersion": "2.4.0",
      "variant": "retail"
    },
    {
      "version": "36",
      "originalVersion": "2.3.3",
      "variant": "retail"
    },
    {
      "version": "35",
      "originalVersion": "2.3.2",
      "variant": "retail"
    },
    {
      "version": "33",
      "originalVersion": "2.3.0",
      "variant": "retail"
    },
    {
      "version": "32",
      "originalVersion": "2.2.3",
      "variant": "retail"
    },
    {
      "version": "31",
      "originalVersion": "2.2.2",
      "variant": "retail"
    },
    {
      "version": "30",
      "originalVersion": "2.2.0",
      "variant": "retail"
    },
    {
      "version": "29",
      "originalVersion": "2.1.3",
      "variant": "retail"
    },
    {
      "version": "28",
      "originalVersion": "2.1.2",
      "variant": "retail"
    },
    {
      "version": "27",
      "originalVersion": "2.1.1",
      "variant": "retail"
    },
    {
      "version": "25",
      "originalVersion": "2.1.0",
      "variant": "retail"
    },
    {
      "version": "23",
      "originalVersion": "2.0.12",
      "variant": "retail"
    },
    {
      "version": "21",
      "originalVersion": "2.0.6",
      "variant": "retail"
    },
    {
      "version": "17",
      "originalVersion": "2.0.3",
      "variant": "retail"
    },
    {
      "version": "3",
      "originalVersion": "2.0.1",
      "variant": "retail"
    },
    {
      "version": "1",
      "originalVersion": "1.12.0",
      "variant": "retail"
    },
    {
      "version": "4",
      "originalVersion": "1.11.0",
      "variant": "retail"
    },
    {
      "version": "5",
      "originalVersion": "1.10.0",
      "variant": "retail"
    },
    {
      "version": "6",
      "originalVersion": "1.9.0",
      "variant": "retail"
    },
    {
      "version": "7",
      "originalVersion": "1.8.0",
      "variant": "retail"
    },
    {
      "version": "8",
      "originalVersion": "1.7.0",
      "variant": "retail"
    },
    {
      "version": "9",
      "originalVersion": "1.6.0",
      "variant": "retail"
    },
    {
      "version": "10",
      "originalVersion": "1.5.0",
      "variant": "retail"
    },
    {
      "version": "11",
      "originalVersion": "1.4.0",
      "variant": "retail"
    },
    {
      "version": "12",
      "originalVersion": "1.3.0",
      "variant": "retail"
    },
    {
      "version": "13",
      "originalVersion": "1.2.0",
      "variant": "retail"
    },
    {
      "version": "14",
      "originalVersion": "1.1.0",
      "variant": "retail"
    },
    {
      "version": "15",
      "originalVersion": "1.0.0",
      "variant": "retail"
    },
    {
      "version": "12919",
      "originalVersion": "1.15.7",
      "variant": "classic_era"
    },
    {
      "version": "12345",
      "originalVersion": "1.15.6",
      "variant": "classic_era"
    },
    {
      "version": "12216",
      "originalVersion": "1.15.5",
      "variant": "classic_era"
    },
    {
      "version": "11893",
      "originalVersion": "1.15.4",
      "variant": "classic_era"
    },
    {
      "version": "11459",
      "originalVersion": "1.15.3",
      "variant": "classic_era"
    },
    {
      "version": "11084",
      "originalVersion": "1.15.2",
      "variant": "classic_era"
    },
    {
      "version": "10844",
      "originalVersion": "1.15.1",
      "variant": "classic_era"
    },
    {
      "version": "10341",
      "originalVersion": "1.15.0",
      "variant": "classic_era"
    },
    {
      "version": "9895",
      "originalVersion": "1.14.4",
      "variant": "classic_era"
    },
    {
      "version": "9094",
      "originalVersion": "1.14.3",
      "variant": "classic_era"
    },
    {
      "version": "8958",
      "originalVersion": "1.14.2",
      "variant": "classic_era"
    },
    {
      "version": "8722",
      "originalVersion": "1.14.1",
      "variant": "classic_era"
    },
    {
      "version": "8668",
      "originalVersion": "1.14.0",
      "variant": "classic_era"
    },
    {
      "version": "8292",
      "originalVersion": "1.13.7",
      "variant": "classic_era"
    },
    {
      "version": "8171",
      "originalVersion": "1.13.6",
      "variant": "classic_era"
    },
    {
      "version": "7957",
      "originalVersion": "1.13.5",
      "variant": "classic_era"
    },
    {
      "version": "7773",
      "originalVersion": "1.13.4",
      "variant": "classic_era"
    },
    {
      "version": "7668",
      "originalVersion": "1.13.3",
      "variant": "classic_era"
    },
    {
      "version": "7350",
      "originalVersion": "1.13.2",
      "variant": "classic_era"
    },
    {
      "version": "7349",
      "originalVersion": "1.13.0",
      "variant": "classic_era"
    },
    {
      "version": "9049",
      "originalVersion": "2.5.4",
      "variant": "tbc_classic"
    },
    {
      "version": "8924",
      "originalVersion": "2.5.3",
      "variant": "tbc_classic"
    },
    {
      "version": "8660",
      "originalVersion": "2.5.2",
      "variant": "tbc_classic"
    },
    {
      "version": "8287",
      "originalVersion": "2.5.1",
      "variant": "tbc_classic"
    },
    {
      "version": "13559",
      "originalVersion": "3.4.5",
      "variant": "wotlk_classic"
    },
    {
      "version": "12910",
      "originalVersion": "3.4.4",
      "variant": "wotlk_classic"
    },
    {
      "version": "10272",
      "originalVersion": "3.4.3",
      "variant": "wotlk_classic"
    },
    {
      "version": "9894",
      "originalVersion": "3.4.2",
      "variant": "wotlk_classic"
    },
    {
      "version": "9641",
      "originalVersion": "3.4.1",
      "variant": "wotlk_classic"
    },
    {
      "version": "9320",
      "originalVersion": "3.4.0",
      "variant": "wotlk_classic"
    },
    {
      "version": "12494",
      "originalVersion": "4.4.2",
      "variant": "cata_classic"
    },
    {
      "version": "11925",
      "originalVersion": "4.4.1",
      "variant": "cata_classic"
    },
    {
      "version": "10977",
      "originalVersion": "4.4.0",
      "variant": "cata_classic"
    },
    {
      "version": "13839",
      "originalVersion": "5.5.1",
      "variant": "mop_classic"
    },
    {
      "version": "12975",
      "originalVersion": "5.5.0",
      "variant": "mop_classic"
    }
  ]
}<|MERGE_RESOLUTION|>--- conflicted
+++ resolved
@@ -1,9 +1,5 @@
 {
-<<<<<<< HEAD
-  "lastUpdated": "2025-10-01T06:00:59.409Z",
-=======
   "lastUpdated": "2025-09-30T12:01:19.957Z",
->>>>>>> b524ef2e
   "releases": [
     {
       "version": "13924",
