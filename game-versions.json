{
<<<<<<< HEAD
  "lastUpdated": "2025-10-02T18:01:05.752Z",
=======
  "lastUpdated": "2025-09-30T12:01:19.957Z",
>>>>>>> c6980155
  "releases": [
    {
      "version": "13924",
      "originalVersion": "12.0.0",
      "variant": "retail"
    },
    {
      "version": "13771",
      "originalVersion": "11.2.5",
      "variant": "retail"
    },
    {
      "version": "13433",
      "originalVersion": "11.2.0",
      "variant": "retail"
    },
    {
      "version": "13203",
      "originalVersion": "11.1.7",
      "variant": "retail"
    },
    {
      "version": "12918",
      "originalVersion": "11.1.5",
      "variant": "retail"
    },
    {
      "version": "12495",
      "originalVersion": "11.1.0",
      "variant": "retail"
    },
    {
      "version": "12215",
      "originalVersion": "11.0.7",
      "variant": "retail"
    },
    {
      "version": "11926",
      "originalVersion": "11.0.5",
      "variant": "retail"
    },
    {
      "version": "11596",
      "originalVersion": "11.0.2",
      "variant": "retail"
    },
    {
      "version": "11274",
      "originalVersion": "11.0.0",
      "variant": "retail"
    },
    {
      "version": "11263",
      "originalVersion": "10.2.7",
      "variant": "retail"
    },
    {
      "version": "10845",
      "originalVersion": "10.2.6",
      "variant": "retail"
    },
    {
      "version": "10372",
      "originalVersion": "10.2.5",
      "variant": "retail"
    },
    {
      "version": "10215",
      "originalVersion": "10.2.0",
      "variant": "retail"
    },
    {
      "version": "10163",
      "originalVersion": "10.1.7",
      "variant": "retail"
    },
    {
      "version": "9919",
      "originalVersion": "10.1.5",
      "variant": "retail"
    },
    {
      "version": "9772",
      "originalVersion": "10.1.0",
      "variant": "retail"
    },
    {
      "version": "9712",
      "originalVersion": "10.0.7",
      "variant": "retail"
    },
    {
      "version": "9711",
      "originalVersion": "10.0.5",
      "variant": "retail"
    },
    {
      "version": "9494",
      "originalVersion": "10.0.2",
      "variant": "retail"
    },
    {
      "version": "9493",
      "originalVersion": "10.0.0",
      "variant": "retail"
    },
    {
      "version": "9412",
      "originalVersion": "9.2.7",
      "variant": "retail"
    },
    {
      "version": "9157",
      "originalVersion": "9.2.5",
      "variant": "retail"
    },
    {
      "version": "8992",
      "originalVersion": "9.2.0",
      "variant": "retail"
    },
    {
      "version": "8669",
      "originalVersion": "9.1.5",
      "variant": "retail"
    },
    {
      "version": "8290",
      "originalVersion": "9.1.0",
      "variant": "retail"
    },
    {
      "version": "8267",
      "originalVersion": "9.0.5",
      "variant": "retail"
    },
    {
      "version": "8157",
      "originalVersion": "9.0.2",
      "variant": "retail"
    },
    {
      "version": "7971",
      "originalVersion": "9.0.1",
      "variant": "retail"
    },
    {
      "version": "7717",
      "originalVersion": "8.3.0",
      "variant": "retail"
    },
    {
      "version": "7585",
      "originalVersion": "8.2.5",
      "variant": "retail"
    },
    {
      "version": "7417",
      "originalVersion": "8.2.0",
      "variant": "retail"
    },
    {
      "version": "7262",
      "originalVersion": "8.1.5",
      "variant": "retail"
    },
    {
      "version": "7170",
      "originalVersion": "8.1.0",
      "variant": "retail"
    },
    {
      "version": "7003",
      "originalVersion": "8.0.1",
      "variant": "retail"
    },
    {
      "version": "6904",
      "originalVersion": "7.3.5",
      "variant": "retail"
    },
    {
      "version": "6903",
      "originalVersion": "7.3.2",
      "variant": "retail"
    },
    {
      "version": "6734",
      "originalVersion": "7.3.0",
      "variant": "retail"
    },
    {
      "version": "6556",
      "originalVersion": "7.2.5",
      "variant": "retail"
    },
    {
      "version": "6524",
      "originalVersion": "7.2.0",
      "variant": "retail"
    },
    {
      "version": "6464",
      "originalVersion": "7.1.5",
      "variant": "retail"
    },
    {
      "version": "628",
      "originalVersion": "7.1.0",
      "variant": "retail"
    },
    {
      "version": "589",
      "originalVersion": "7.0.3",
      "variant": "retail"
    },
    {
      "version": "586",
      "originalVersion": "6.2.4",
      "variant": "retail"
    },
    {
      "version": "582",
      "originalVersion": "6.2.3",
      "variant": "retail"
    },
    {
      "version": "579",
      "originalVersion": "6.2.2",
      "variant": "retail"
    },
    {
      "version": "576",
      "originalVersion": "6.2.0",
      "variant": "retail"
    },
    {
      "version": "567",
      "originalVersion": "6.1.0",
      "variant": "retail"
    },
    {
      "version": "497",
      "originalVersion": "6.0.3",
      "variant": "retail"
    },
    {
      "version": "495",
      "originalVersion": "6.0.2",
      "variant": "retail"
    },
    {
      "version": "493",
      "originalVersion": "6.0.1",
      "variant": "retail"
    },
    {
      "version": "474",
      "originalVersion": "5.4.8",
      "variant": "retail"
    },
    {
      "version": "405",
      "originalVersion": "5.4.7",
      "variant": "retail"
    },
    {
      "version": "366",
      "originalVersion": "5.4.2",
      "variant": "retail"
    },
    {
      "version": "363",
      "originalVersion": "5.4.1",
      "variant": "retail"
    },
    {
      "version": "322",
      "originalVersion": "5.4.0",
      "variant": "retail"
    },
    {
      "version": "314",
      "originalVersion": "5.3.0",
      "variant": "retail"
    },
    {
      "version": "278",
      "originalVersion": "5.2.0",
      "variant": "retail"
    },
    {
      "version": "264",
      "originalVersion": "5.1.0",
      "variant": "retail"
    },
    {
      "version": "248",
      "originalVersion": "5.0.5",
      "variant": "retail"
    },
    {
      "version": "238",
      "originalVersion": "5.0.4",
      "variant": "retail"
    },
    {
      "version": "205",
      "originalVersion": "4.3.4",
      "variant": "retail"
    },
    {
      "version": "199",
      "originalVersion": "4.3.3",
      "variant": "retail"
    },
    {
      "version": "181",
      "originalVersion": "4.3.0",
      "variant": "retail"
    },
    {
      "version": "149",
      "originalVersion": "4.2.0",
      "variant": "retail"
    },
    {
      "version": "140",
      "originalVersion": "4.1.0",
      "variant": "retail"
    },
    {
      "version": "126",
      "originalVersion": "4.0.6",
      "variant": "retail"
    },
    {
      "version": "119",
      "originalVersion": "4.0.3",
      "variant": "retail"
    },
    {
      "version": "120",
      "originalVersion": "4.0.3a",
      "variant": "retail"
    },
    {
      "version": "114",
      "originalVersion": "4.0.1",
      "variant": "retail"
    },
    {
      "version": "98",
      "originalVersion": "3.3.5",
      "variant": "retail"
    },
    {
      "version": "93",
      "originalVersion": "3.3.3",
      "variant": "retail"
    },
    {
      "version": "82",
      "originalVersion": "3.3.0",
      "variant": "retail"
    },
    {
      "version": "55",
      "originalVersion": "3.2.0",
      "variant": "retail"
    },
    {
      "version": "50",
      "originalVersion": "3.1.0",
      "variant": "retail"
    },
    {
      "version": "48",
      "originalVersion": "3.0.9",
      "variant": "retail"
    },
    {
      "version": "46",
      "originalVersion": "3.0.8",
      "variant": "retail"
    },
    {
      "version": "44",
      "originalVersion": "3.0.3",
      "variant": "retail"
    },
    {
      "version": "43",
      "originalVersion": "3.0.2",
      "variant": "retail"
    },
    {
      "version": "41",
      "originalVersion": "2.4.3",
      "variant": "retail"
    },
    {
      "version": "39",
      "originalVersion": "2.4.2",
      "variant": "retail"
    },
    {
      "version": "38",
      "originalVersion": "2.4.1",
      "variant": "retail"
    },
    {
      "version": "37",
      "originalVersion": "2.4.0",
      "variant": "retail"
    },
    {
      "version": "36",
      "originalVersion": "2.3.3",
      "variant": "retail"
    },
    {
      "version": "35",
      "originalVersion": "2.3.2",
      "variant": "retail"
    },
    {
      "version": "33",
      "originalVersion": "2.3.0",
      "variant": "retail"
    },
    {
      "version": "32",
      "originalVersion": "2.2.3",
      "variant": "retail"
    },
    {
      "version": "31",
      "originalVersion": "2.2.2",
      "variant": "retail"
    },
    {
      "version": "30",
      "originalVersion": "2.2.0",
      "variant": "retail"
    },
    {
      "version": "29",
      "originalVersion": "2.1.3",
      "variant": "retail"
    },
    {
      "version": "28",
      "originalVersion": "2.1.2",
      "variant": "retail"
    },
    {
      "version": "27",
      "originalVersion": "2.1.1",
      "variant": "retail"
    },
    {
      "version": "25",
      "originalVersion": "2.1.0",
      "variant": "retail"
    },
    {
      "version": "23",
      "originalVersion": "2.0.12",
      "variant": "retail"
    },
    {
      "version": "21",
      "originalVersion": "2.0.6",
      "variant": "retail"
    },
    {
      "version": "17",
      "originalVersion": "2.0.3",
      "variant": "retail"
    },
    {
      "version": "3",
      "originalVersion": "2.0.1",
      "variant": "retail"
    },
    {
      "version": "1",
      "originalVersion": "1.12.0",
      "variant": "retail"
    },
    {
      "version": "4",
      "originalVersion": "1.11.0",
      "variant": "retail"
    },
    {
      "version": "5",
      "originalVersion": "1.10.0",
      "variant": "retail"
    },
    {
      "version": "6",
      "originalVersion": "1.9.0",
      "variant": "retail"
    },
    {
      "version": "7",
      "originalVersion": "1.8.0",
      "variant": "retail"
    },
    {
      "version": "8",
      "originalVersion": "1.7.0",
      "variant": "retail"
    },
    {
      "version": "9",
      "originalVersion": "1.6.0",
      "variant": "retail"
    },
    {
      "version": "10",
      "originalVersion": "1.5.0",
      "variant": "retail"
    },
    {
      "version": "11",
      "originalVersion": "1.4.0",
      "variant": "retail"
    },
    {
      "version": "12",
      "originalVersion": "1.3.0",
      "variant": "retail"
    },
    {
      "version": "13",
      "originalVersion": "1.2.0",
      "variant": "retail"
    },
    {
      "version": "14",
      "originalVersion": "1.1.0",
      "variant": "retail"
    },
    {
      "version": "15",
      "originalVersion": "1.0.0",
      "variant": "retail"
    },
    {
      "version": "12919",
      "originalVersion": "1.15.7",
      "variant": "classic_era"
    },
    {
      "version": "12345",
      "originalVersion": "1.15.6",
      "variant": "classic_era"
    },
    {
      "version": "12216",
      "originalVersion": "1.15.5",
      "variant": "classic_era"
    },
    {
      "version": "11893",
      "originalVersion": "1.15.4",
      "variant": "classic_era"
    },
    {
      "version": "11459",
      "originalVersion": "1.15.3",
      "variant": "classic_era"
    },
    {
      "version": "11084",
      "originalVersion": "1.15.2",
      "variant": "classic_era"
    },
    {
      "version": "10844",
      "originalVersion": "1.15.1",
      "variant": "classic_era"
    },
    {
      "version": "10341",
      "originalVersion": "1.15.0",
      "variant": "classic_era"
    },
    {
      "version": "9895",
      "originalVersion": "1.14.4",
      "variant": "classic_era"
    },
    {
      "version": "9094",
      "originalVersion": "1.14.3",
      "variant": "classic_era"
    },
    {
      "version": "8958",
      "originalVersion": "1.14.2",
      "variant": "classic_era"
    },
    {
      "version": "8722",
      "originalVersion": "1.14.1",
      "variant": "classic_era"
    },
    {
      "version": "8668",
      "originalVersion": "1.14.0",
      "variant": "classic_era"
    },
    {
      "version": "8292",
      "originalVersion": "1.13.7",
      "variant": "classic_era"
    },
    {
      "version": "8171",
      "originalVersion": "1.13.6",
      "variant": "classic_era"
    },
    {
      "version": "7957",
      "originalVersion": "1.13.5",
      "variant": "classic_era"
    },
    {
      "version": "7773",
      "originalVersion": "1.13.4",
      "variant": "classic_era"
    },
    {
      "version": "7668",
      "originalVersion": "1.13.3",
      "variant": "classic_era"
    },
    {
      "version": "7350",
      "originalVersion": "1.13.2",
      "variant": "classic_era"
    },
    {
      "version": "7349",
      "originalVersion": "1.13.0",
      "variant": "classic_era"
    },
    {
      "version": "9049",
      "originalVersion": "2.5.4",
      "variant": "tbc_classic"
    },
    {
      "version": "8924",
      "originalVersion": "2.5.3",
      "variant": "tbc_classic"
    },
    {
      "version": "8660",
      "originalVersion": "2.5.2",
      "variant": "tbc_classic"
    },
    {
      "version": "8287",
      "originalVersion": "2.5.1",
      "variant": "tbc_classic"
    },
    {
      "version": "13559",
      "originalVersion": "3.4.5",
      "variant": "wotlk_classic"
    },
    {
      "version": "12910",
      "originalVersion": "3.4.4",
      "variant": "wotlk_classic"
    },
    {
      "version": "10272",
      "originalVersion": "3.4.3",
      "variant": "wotlk_classic"
    },
    {
      "version": "9894",
      "originalVersion": "3.4.2",
      "variant": "wotlk_classic"
    },
    {
      "version": "9641",
      "originalVersion": "3.4.1",
      "variant": "wotlk_classic"
    },
    {
      "version": "9320",
      "originalVersion": "3.4.0",
      "variant": "wotlk_classic"
    },
    {
      "version": "12494",
      "originalVersion": "4.4.2",
      "variant": "cata_classic"
    },
    {
      "version": "11925",
      "originalVersion": "4.4.1",
      "variant": "cata_classic"
    },
    {
      "version": "10977",
      "originalVersion": "4.4.0",
      "variant": "cata_classic"
    },
    {
      "version": "13839",
      "originalVersion": "5.5.1",
      "variant": "mop_classic"
    },
    {
      "version": "12975",
      "originalVersion": "5.5.0",
      "variant": "mop_classic"
    }
  ]
}<|MERGE_RESOLUTION|>--- conflicted
+++ resolved
@@ -1,9 +1,5 @@
 {
-<<<<<<< HEAD
-  "lastUpdated": "2025-10-02T18:01:05.752Z",
-=======
   "lastUpdated": "2025-09-30T12:01:19.957Z",
->>>>>>> c6980155
   "releases": [
     {
       "version": "13924",
