--- conflicted
+++ resolved
@@ -1,9 +1,5 @@
 {
-<<<<<<< HEAD
-  "lastUpdated": "2025-10-06T06:01:08.248Z",
-=======
   "lastUpdated": "2025-09-30T12:01:19.957Z",
->>>>>>> 48b11c52
   "releases": [
     {
       "version": "13924",
