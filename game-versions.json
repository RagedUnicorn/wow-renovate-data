--- conflicted
+++ resolved
@@ -1,9 +1,5 @@
 {
-<<<<<<< HEAD
-  "lastUpdated": "2025-10-08T12:01:17.102Z",
-=======
   "lastUpdated": "2025-09-30T12:01:19.957Z",
->>>>>>> 9f6ddb28
   "releases": [
     {
       "version": "13924",
