{
<<<<<<< HEAD
  "lastUpdated": "2025-10-04T18:01:07.002Z",
=======
  "lastUpdated": "2025-09-30T12:01:19.957Z",
>>>>>>> cc2aae9f
  "releases": [
    {
      "version": "13924",
      "originalVersion": "12.0.0",
      "variant": "retail"
    },
    {
      "version": "13771",
      "originalVersion": "11.2.5",
      "variant": "retail"
    },
    {
      "version": "13433",
      "originalVersion": "11.2.0",
      "variant": "retail"
    },
    {
      "version": "13203",
      "originalVersion": "11.1.7",
      "variant": "retail"
    },
    {
      "version": "12918",
      "originalVersion": "11.1.5",
      "variant": "retail"
    },
    {
      "version": "12495",
      "originalVersion": "11.1.0",
      "variant": "retail"
    },
    {
      "version": "12215",
      "originalVersion": "11.0.7",
      "variant": "retail"
    },
    {
      "version": "11926",
      "originalVersion": "11.0.5",
      "variant": "retail"
    },
    {
      "version": "11596",
      "originalVersion": "11.0.2",
      "variant": "retail"
    },
    {
      "version": "11274",
      "originalVersion": "11.0.0",
      "variant": "retail"
    },
    {
      "version": "11263",
      "originalVersion": "10.2.7",
      "variant": "retail"
    },
    {
      "version": "10845",
      "originalVersion": "10.2.6",
      "variant": "retail"
    },
    {
      "version": "10372",
      "originalVersion": "10.2.5",
      "variant": "retail"
    },
    {
      "version": "10215",
      "originalVersion": "10.2.0",
      "variant": "retail"
    },
    {
      "version": "10163",
      "originalVersion": "10.1.7",
      "variant": "retail"
    },
    {
      "version": "9919",
      "originalVersion": "10.1.5",
      "variant": "retail"
    },
    {
      "version": "9772",
      "originalVersion": "10.1.0",
      "variant": "retail"
    },
    {
      "version": "9712",
      "originalVersion": "10.0.7",
      "variant": "retail"
    },
    {
      "version": "9711",
      "originalVersion": "10.0.5",
      "variant": "retail"
    },
    {
      "version": "9494",
      "originalVersion": "10.0.2",
      "variant": "retail"
    },
    {
      "version": "9493",
      "originalVersion": "10.0.0",
      "variant": "retail"
    },
    {
      "version": "9412",
      "originalVersion": "9.2.7",
      "variant": "retail"
    },
    {
      "version": "9157",
      "originalVersion": "9.2.5",
      "variant": "retail"
    },
    {
      "version": "8992",
      "originalVersion": "9.2.0",
      "variant": "retail"
    },
    {
      "version": "8669",
      "originalVersion": "9.1.5",
      "variant": "retail"
    },
    {
      "version": "8290",
      "originalVersion": "9.1.0",
      "variant": "retail"
    },
    {
      "version": "8267",
      "originalVersion": "9.0.5",
      "variant": "retail"
    },
    {
      "version": "8157",
      "originalVersion": "9.0.2",
      "variant": "retail"
    },
    {
      "version": "7971",
      "originalVersion": "9.0.1",
      "variant": "retail"
    },
    {
      "version": "7717",
      "originalVersion": "8.3.0",
      "variant": "retail"
    },
    {
      "version": "7585",
      "originalVersion": "8.2.5",
      "variant": "retail"
    },
    {
      "version": "7417",
      "originalVersion": "8.2.0",
      "variant": "retail"
    },
    {
      "version": "7262",
      "originalVersion": "8.1.5",
      "variant": "retail"
    },
    {
      "version": "7170",
      "originalVersion": "8.1.0",
      "variant": "retail"
    },
    {
      "version": "7003",
      "originalVersion": "8.0.1",
      "variant": "retail"
    },
    {
      "version": "6904",
      "originalVersion": "7.3.5",
      "variant": "retail"
    },
    {
      "version": "6903",
      "originalVersion": "7.3.2",
      "variant": "retail"
    },
    {
      "version": "6734",
      "originalVersion": "7.3.0",
      "variant": "retail"
    },
    {
      "version": "6556",
      "originalVersion": "7.2.5",
      "variant": "retail"
    },
    {
      "version": "6524",
      "originalVersion": "7.2.0",
      "variant": "retail"
    },
    {
      "version": "6464",
      "originalVersion": "7.1.5",
      "variant": "retail"
    },
    {
      "version": "628",
      "originalVersion": "7.1.0",
      "variant": "retail"
    },
    {
      "version": "589",
      "originalVersion": "7.0.3",
      "variant": "retail"
    },
    {
      "version": "586",
      "originalVersion": "6.2.4",
      "variant": "retail"
    },
    {
      "version": "582",
      "originalVersion": "6.2.3",
      "variant": "retail"
    },
    {
      "version": "579",
      "originalVersion": "6.2.2",
      "variant": "retail"
    },
    {
      "version": "576",
      "originalVersion": "6.2.0",
      "variant": "retail"
    },
    {
      "version": "567",
      "originalVersion": "6.1.0",
      "variant": "retail"
    },
    {
      "version": "497",
      "originalVersion": "6.0.3",
      "variant": "retail"
    },
    {
      "version": "495",
      "originalVersion": "6.0.2",
      "variant": "retail"
    },
    {
      "version": "493",
      "originalVersion": "6.0.1",
      "variant": "retail"
    },
    {
      "version": "474",
      "originalVersion": "5.4.8",
      "variant": "retail"
    },
    {
      "version": "405",
      "originalVersion": "5.4.7",
      "variant": "retail"
    },
    {
      "version": "366",
      "originalVersion": "5.4.2",
      "variant": "retail"
    },
    {
      "version": "363",
      "originalVersion": "5.4.1",
      "variant": "retail"
    },
    {
      "version": "322",
      "originalVersion": "5.4.0",
      "variant": "retail"
    },
    {
      "version": "314",
      "originalVersion": "5.3.0",
      "variant": "retail"
    },
    {
      "version": "278",
      "originalVersion": "5.2.0",
      "variant": "retail"
    },
    {
      "version": "264",
      "originalVersion": "5.1.0",
      "variant": "retail"
    },
    {
      "version": "248",
      "originalVersion": "5.0.5",
      "variant": "retail"
    },
    {
      "version": "238",
      "originalVersion": "5.0.4",
      "variant": "retail"
    },
    {
      "version": "205",
      "originalVersion": "4.3.4",
      "variant": "retail"
    },
    {
      "version": "199",
      "originalVersion": "4.3.3",
      "variant": "retail"
    },
    {
      "version": "181",
      "originalVersion": "4.3.0",
      "variant": "retail"
    },
    {
      "version": "149",
      "originalVersion": "4.2.0",
      "variant": "retail"
    },
    {
      "version": "140",
      "originalVersion": "4.1.0",
      "variant": "retail"
    },
    {
      "version": "126",
      "originalVersion": "4.0.6",
      "variant": "retail"
    },
    {
      "version": "119",
      "originalVersion": "4.0.3",
      "variant": "retail"
    },
    {
      "version": "120",
      "originalVersion": "4.0.3a",
      "variant": "retail"
    },
    {
      "version": "114",
      "originalVersion": "4.0.1",
      "variant": "retail"
    },
    {
      "version": "98",
      "originalVersion": "3.3.5",
      "variant": "retail"
    },
    {
      "version": "93",
      "originalVersion": "3.3.3",
      "variant": "retail"
    },
    {
      "version": "82",
      "originalVersion": "3.3.0",
      "variant": "retail"
    },
    {
      "version": "55",
      "originalVersion": "3.2.0",
      "variant": "retail"
    },
    {
      "version": "50",
      "originalVersion": "3.1.0",
      "variant": "retail"
    },
    {
      "version": "48",
      "originalVersion": "3.0.9",
      "variant": "retail"
    },
    {
      "version": "46",
      "originalVersion": "3.0.8",
      "variant": "retail"
    },
    {
      "version": "44",
      "originalVersion": "3.0.3",
      "variant": "retail"
    },
    {
      "version": "43",
      "originalVersion": "3.0.2",
      "variant": "retail"
    },
    {
      "version": "41",
      "originalVersion": "2.4.3",
      "variant": "retail"
    },
    {
      "version": "39",
      "originalVersion": "2.4.2",
      "variant": "retail"
    },
    {
      "version": "38",
      "originalVersion": "2.4.1",
      "variant": "retail"
    },
    {
      "version": "37",
      "originalVersion": "2.4.0",
      "variant": "retail"
    },
    {
      "version": "36",
      "originalVersion": "2.3.3",
      "variant": "retail"
    },
    {
      "version": "35",
      "originalVersion": "2.3.2",
      "variant": "retail"
    },
    {
      "version": "33",
      "originalVersion": "2.3.0",
      "variant": "retail"
    },
    {
      "version": "32",
      "originalVersion": "2.2.3",
      "variant": "retail"
    },
    {
      "version": "31",
      "originalVersion": "2.2.2",
      "variant": "retail"
    },
    {
      "version": "30",
      "originalVersion": "2.2.0",
      "variant": "retail"
    },
    {
      "version": "29",
      "originalVersion": "2.1.3",
      "variant": "retail"
    },
    {
      "version": "28",
      "originalVersion": "2.1.2",
      "variant": "retail"
    },
    {
      "version": "27",
      "originalVersion": "2.1.1",
      "variant": "retail"
    },
    {
      "version": "25",
      "originalVersion": "2.1.0",
      "variant": "retail"
    },
    {
      "version": "23",
      "originalVersion": "2.0.12",
      "variant": "retail"
    },
    {
      "version": "21",
      "originalVersion": "2.0.6",
      "variant": "retail"
    },
    {
      "version": "17",
      "originalVersion": "2.0.3",
      "variant": "retail"
    },
    {
      "version": "3",
      "originalVersion": "2.0.1",
      "variant": "retail"
    },
    {
      "version": "1",
      "originalVersion": "1.12.0",
      "variant": "retail"
    },
    {
      "version": "4",
      "originalVersion": "1.11.0",
      "variant": "retail"
    },
    {
      "version": "5",
      "originalVersion": "1.10.0",
      "variant": "retail"
    },
    {
      "version": "6",
      "originalVersion": "1.9.0",
      "variant": "retail"
    },
    {
      "version": "7",
      "originalVersion": "1.8.0",
      "variant": "retail"
    },
    {
      "version": "8",
      "originalVersion": "1.7.0",
      "variant": "retail"
    },
    {
      "version": "9",
      "originalVersion": "1.6.0",
      "variant": "retail"
    },
    {
      "version": "10",
      "originalVersion": "1.5.0",
      "variant": "retail"
    },
    {
      "version": "11",
      "originalVersion": "1.4.0",
      "variant": "retail"
    },
    {
      "version": "12",
      "originalVersion": "1.3.0",
      "variant": "retail"
    },
    {
      "version": "13",
      "originalVersion": "1.2.0",
      "variant": "retail"
    },
    {
      "version": "14",
      "originalVersion": "1.1.0",
      "variant": "retail"
    },
    {
      "version": "15",
      "originalVersion": "1.0.0",
      "variant": "retail"
    },
    {
      "version": "12919",
      "originalVersion": "1.15.7",
      "variant": "classic_era"
    },
    {
      "version": "12345",
      "originalVersion": "1.15.6",
      "variant": "classic_era"
    },
    {
      "version": "12216",
      "originalVersion": "1.15.5",
      "variant": "classic_era"
    },
    {
      "version": "11893",
      "originalVersion": "1.15.4",
      "variant": "classic_era"
    },
    {
      "version": "11459",
      "originalVersion": "1.15.3",
      "variant": "classic_era"
    },
    {
      "version": "11084",
      "originalVersion": "1.15.2",
      "variant": "classic_era"
    },
    {
      "version": "10844",
      "originalVersion": "1.15.1",
      "variant": "classic_era"
    },
    {
      "version": "10341",
      "originalVersion": "1.15.0",
      "variant": "classic_era"
    },
    {
      "version": "9895",
      "originalVersion": "1.14.4",
      "variant": "classic_era"
    },
    {
      "version": "9094",
      "originalVersion": "1.14.3",
      "variant": "classic_era"
    },
    {
      "version": "8958",
      "originalVersion": "1.14.2",
      "variant": "classic_era"
    },
    {
      "version": "8722",
      "originalVersion": "1.14.1",
      "variant": "classic_era"
    },
    {
      "version": "8668",
      "originalVersion": "1.14.0",
      "variant": "classic_era"
    },
    {
      "version": "8292",
      "originalVersion": "1.13.7",
      "variant": "classic_era"
    },
    {
      "version": "8171",
      "originalVersion": "1.13.6",
      "variant": "classic_era"
    },
    {
      "version": "7957",
      "originalVersion": "1.13.5",
      "variant": "classic_era"
    },
    {
      "version": "7773",
      "originalVersion": "1.13.4",
      "variant": "classic_era"
    },
    {
      "version": "7668",
      "originalVersion": "1.13.3",
      "variant": "classic_era"
    },
    {
      "version": "7350",
      "originalVersion": "1.13.2",
      "variant": "classic_era"
    },
    {
      "version": "7349",
      "originalVersion": "1.13.0",
      "variant": "classic_era"
    },
    {
      "version": "9049",
      "originalVersion": "2.5.4",
      "variant": "tbc_classic"
    },
    {
      "version": "8924",
      "originalVersion": "2.5.3",
      "variant": "tbc_classic"
    },
    {
      "version": "8660",
      "originalVersion": "2.5.2",
      "variant": "tbc_classic"
    },
    {
      "version": "8287",
      "originalVersion": "2.5.1",
      "variant": "tbc_classic"
    },
    {
      "version": "13559",
      "originalVersion": "3.4.5",
      "variant": "wotlk_classic"
    },
    {
      "version": "12910",
      "originalVersion": "3.4.4",
      "variant": "wotlk_classic"
    },
    {
      "version": "10272",
      "originalVersion": "3.4.3",
      "variant": "wotlk_classic"
    },
    {
      "version": "9894",
      "originalVersion": "3.4.2",
      "variant": "wotlk_classic"
    },
    {
      "version": "9641",
      "originalVersion": "3.4.1",
      "variant": "wotlk_classic"
    },
    {
      "version": "9320",
      "originalVersion": "3.4.0",
      "variant": "wotlk_classic"
    },
    {
      "version": "12494",
      "originalVersion": "4.4.2",
      "variant": "cata_classic"
    },
    {
      "version": "11925",
      "originalVersion": "4.4.1",
      "variant": "cata_classic"
    },
    {
      "version": "10977",
      "originalVersion": "4.4.0",
      "variant": "cata_classic"
    },
    {
      "version": "13839",
      "originalVersion": "5.5.1",
      "variant": "mop_classic"
    },
    {
      "version": "12975",
      "originalVersion": "5.5.0",
      "variant": "mop_classic"
    }
  ]
}<|MERGE_RESOLUTION|>--- conflicted
+++ resolved
@@ -1,9 +1,5 @@
 {
-<<<<<<< HEAD
-  "lastUpdated": "2025-10-04T18:01:07.002Z",
-=======
   "lastUpdated": "2025-09-30T12:01:19.957Z",
->>>>>>> cc2aae9f
   "releases": [
     {
       "version": "13924",
