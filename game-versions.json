--- conflicted
+++ resolved
@@ -1,9 +1,5 @@
 {
-<<<<<<< HEAD
-  "lastUpdated": "2025-10-03T18:01:11.299Z",
-=======
   "lastUpdated": "2025-09-30T12:01:19.957Z",
->>>>>>> 055a7275
   "releases": [
     {
       "version": "13924",
