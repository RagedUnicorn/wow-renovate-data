{
<<<<<<< HEAD
  "lastUpdated": "2025-10-04T12:01:08.636Z",
=======
  "lastUpdated": "2025-09-30T12:01:19.957Z",
>>>>>>> 7627687e
  "releases": [
    {
      "version": "13924",
      "originalVersion": "12.0.0",
      "variant": "retail"
    },
    {
      "version": "13771",
      "originalVersion": "11.2.5",
      "variant": "retail"
    },
    {
      "version": "13433",
      "originalVersion": "11.2.0",
      "variant": "retail"
    },
    {
      "version": "13203",
      "originalVersion": "11.1.7",
      "variant": "retail"
    },
    {
      "version": "12918",
      "originalVersion": "11.1.5",
      "variant": "retail"
    },
    {
      "version": "12495",
      "originalVersion": "11.1.0",
      "variant": "retail"
    },
    {
      "version": "12215",
      "originalVersion": "11.0.7",
      "variant": "retail"
    },
    {
      "version": "11926",
      "originalVersion": "11.0.5",
      "variant": "retail"
    },
    {
      "version": "11596",
      "originalVersion": "11.0.2",
      "variant": "retail"
    },
    {
      "version": "11274",
      "originalVersion": "11.0.0",
      "variant": "retail"
    },
    {
      "version": "11263",
      "originalVersion": "10.2.7",
      "variant": "retail"
    },
    {
      "version": "10845",
      "originalVersion": "10.2.6",
      "variant": "retail"
    },
    {
      "version": "10372",
      "originalVersion": "10.2.5",
      "variant": "retail"
    },
    {
      "version": "10215",
      "originalVersion": "10.2.0",
      "variant": "retail"
    },
    {
      "version": "10163",
      "originalVersion": "10.1.7",
      "variant": "retail"
    },
    {
      "version": "9919",
      "originalVersion": "10.1.5",
      "variant": "retail"
    },
    {
      "version": "9772",
      "originalVersion": "10.1.0",
      "variant": "retail"
    },
    {
      "version": "9712",
      "originalVersion": "10.0.7",
      "variant": "retail"
    },
    {
      "version": "9711",
      "originalVersion": "10.0.5",
      "variant": "retail"
    },
    {
      "version": "9494",
      "originalVersion": "10.0.2",
      "variant": "retail"
    },
    {
      "version": "9493",
      "originalVersion": "10.0.0",
      "variant": "retail"
    },
    {
      "version": "9412",
      "originalVersion": "9.2.7",
      "variant": "retail"
    },
    {
      "version": "9157",
      "originalVersion": "9.2.5",
      "variant": "retail"
    },
    {
      "version": "8992",
      "originalVersion": "9.2.0",
      "variant": "retail"
    },
    {
      "version": "8669",
      "originalVersion": "9.1.5",
      "variant": "retail"
    },
    {
      "version": "8290",
      "originalVersion": "9.1.0",
      "variant": "retail"
    },
    {
      "version": "8267",
      "originalVersion": "9.0.5",
      "variant": "retail"
    },
    {
      "version": "8157",
      "originalVersion": "9.0.2",
      "variant": "retail"
    },
    {
      "version": "7971",
      "originalVersion": "9.0.1",
      "variant": "retail"
    },
    {
      "version": "7717",
      "originalVersion": "8.3.0",
      "variant": "retail"
    },
    {
      "version": "7585",
      "originalVersion": "8.2.5",
      "variant": "retail"
    },
    {
      "version": "7417",
      "originalVersion": "8.2.0",
      "variant": "retail"
    },
    {
      "version": "7262",
      "originalVersion": "8.1.5",
      "variant": "retail"
    },
    {
      "version": "7170",
      "originalVersion": "8.1.0",
      "variant": "retail"
    },
    {
      "version": "7003",
      "originalVersion": "8.0.1",
      "variant": "retail"
    },
    {
      "version": "6904",
      "originalVersion": "7.3.5",
      "variant": "retail"
    },
    {
      "version": "6903",
      "originalVersion": "7.3.2",
      "variant": "retail"
    },
    {
      "version": "6734",
      "originalVersion": "7.3.0",
      "variant": "retail"
    },
    {
      "version": "6556",
      "originalVersion": "7.2.5",
      "variant": "retail"
    },
    {
      "version": "6524",
      "originalVersion": "7.2.0",
      "variant": "retail"
    },
    {
      "version": "6464",
      "originalVersion": "7.1.5",
      "variant": "retail"
    },
    {
      "version": "628",
      "originalVersion": "7.1.0",
      "variant": "retail"
    },
    {
      "version": "589",
      "originalVersion": "7.0.3",
      "variant": "retail"
    },
    {
      "version": "586",
      "originalVersion": "6.2.4",
      "variant": "retail"
    },
    {
      "version": "582",
      "originalVersion": "6.2.3",
      "variant": "retail"
    },
    {
      "version": "579",
      "originalVersion": "6.2.2",
      "variant": "retail"
    },
    {
      "version": "576",
      "originalVersion": "6.2.0",
      "variant": "retail"
    },
    {
      "version": "567",
      "originalVersion": "6.1.0",
      "variant": "retail"
    },
    {
      "version": "497",
      "originalVersion": "6.0.3",
      "variant": "retail"
    },
    {
      "version": "495",
      "originalVersion": "6.0.2",
      "variant": "retail"
    },
    {
      "version": "493",
      "originalVersion": "6.0.1",
      "variant": "retail"
    },
    {
      "version": "474",
      "originalVersion": "5.4.8",
      "variant": "retail"
    },
    {
      "version": "405",
      "originalVersion": "5.4.7",
      "variant": "retail"
    },
    {
      "version": "366",
      "originalVersion": "5.4.2",
      "variant": "retail"
    },
    {
      "version": "363",
      "originalVersion": "5.4.1",
      "variant": "retail"
    },
    {
      "version": "322",
      "originalVersion": "5.4.0",
      "variant": "retail"
    },
    {
      "version": "314",
      "originalVersion": "5.3.0",
      "variant": "retail"
    },
    {
      "version": "278",
      "originalVersion": "5.2.0",
      "variant": "retail"
    },
    {
      "version": "264",
      "originalVersion": "5.1.0",
      "variant": "retail"
    },
    {
      "version": "248",
      "originalVersion": "5.0.5",
      "variant": "retail"
    },
    {
      "version": "238",
      "originalVersion": "5.0.4",
      "variant": "retail"
    },
    {
      "version": "205",
      "originalVersion": "4.3.4",
      "variant": "retail"
    },
    {
      "version": "199",
      "originalVersion": "4.3.3",
      "variant": "retail"
    },
    {
      "version": "181",
      "originalVersion": "4.3.0",
      "variant": "retail"
    },
    {
      "version": "149",
      "originalVersion": "4.2.0",
      "variant": "retail"
    },
    {
      "version": "140",
      "originalVersion": "4.1.0",
      "variant": "retail"
    },
    {
      "version": "126",
      "originalVersion": "4.0.6",
      "variant": "retail"
    },
    {
      "version": "119",
      "originalVersion": "4.0.3",
      "variant": "retail"
    },
    {
      "version": "120",
      "originalVersion": "4.0.3a",
      "variant": "retail"
    },
    {
      "version": "114",
      "originalVersion": "4.0.1",
      "variant": "retail"
    },
    {
      "version": "98",
      "originalVersion": "3.3.5",
      "variant": "retail"
    },
    {
      "version": "93",
      "originalVersion": "3.3.3",
      "variant": "retail"
    },
    {
      "version": "82",
      "originalVersion": "3.3.0",
      "variant": "retail"
    },
    {
      "version": "55",
      "originalVersion": "3.2.0",
      "variant": "retail"
    },
    {
      "version": "50",
      "originalVersion": "3.1.0",
      "variant": "retail"
    },
    {
      "version": "48",
      "originalVersion": "3.0.9",
      "variant": "retail"
    },
    {
      "version": "46",
      "originalVersion": "3.0.8",
      "variant": "retail"
    },
    {
      "version": "44",
      "originalVersion": "3.0.3",
      "variant": "retail"
    },
    {
      "version": "43",
      "originalVersion": "3.0.2",
      "variant": "retail"
    },
    {
      "version": "41",
      "originalVersion": "2.4.3",
      "variant": "retail"
    },
    {
      "version": "39",
      "originalVersion": "2.4.2",
      "variant": "retail"
    },
    {
      "version": "38",
      "originalVersion": "2.4.1",
      "variant": "retail"
    },
    {
      "version": "37",
      "originalVersion": "2.4.0",
      "variant": "retail"
    },
    {
      "version": "36",
      "originalVersion": "2.3.3",
      "variant": "retail"
    },
    {
      "version": "35",
      "originalVersion": "2.3.2",
      "variant": "retail"
    },
    {
      "version": "33",
      "originalVersion": "2.3.0",
      "variant": "retail"
    },
    {
      "version": "32",
      "originalVersion": "2.2.3",
      "variant": "retail"
    },
    {
      "version": "31",
      "originalVersion": "2.2.2",
      "variant": "retail"
    },
    {
      "version": "30",
      "originalVersion": "2.2.0",
      "variant": "retail"
    },
    {
      "version": "29",
      "originalVersion": "2.1.3",
      "variant": "retail"
    },
    {
      "version": "28",
      "originalVersion": "2.1.2",
      "variant": "retail"
    },
    {
      "version": "27",
      "originalVersion": "2.1.1",
      "variant": "retail"
    },
    {
      "version": "25",
      "originalVersion": "2.1.0",
      "variant": "retail"
    },
    {
      "version": "23",
      "originalVersion": "2.0.12",
      "variant": "retail"
    },
    {
      "version": "21",
      "originalVersion": "2.0.6",
      "variant": "retail"
    },
    {
      "version": "17",
      "originalVersion": "2.0.3",
      "variant": "retail"
    },
    {
      "version": "3",
      "originalVersion": "2.0.1",
      "variant": "retail"
    },
    {
      "version": "1",
      "originalVersion": "1.12.0",
      "variant": "retail"
    },
    {
      "version": "4",
      "originalVersion": "1.11.0",
      "variant": "retail"
    },
    {
      "version": "5",
      "originalVersion": "1.10.0",
      "variant": "retail"
    },
    {
      "version": "6",
      "originalVersion": "1.9.0",
      "variant": "retail"
    },
    {
      "version": "7",
      "originalVersion": "1.8.0",
      "variant": "retail"
    },
    {
      "version": "8",
      "originalVersion": "1.7.0",
      "variant": "retail"
    },
    {
      "version": "9",
      "originalVersion": "1.6.0",
      "variant": "retail"
    },
    {
      "version": "10",
      "originalVersion": "1.5.0",
      "variant": "retail"
    },
    {
      "version": "11",
      "originalVersion": "1.4.0",
      "variant": "retail"
    },
    {
      "version": "12",
      "originalVersion": "1.3.0",
      "variant": "retail"
    },
    {
      "version": "13",
      "originalVersion": "1.2.0",
      "variant": "retail"
    },
    {
      "version": "14",
      "originalVersion": "1.1.0",
      "variant": "retail"
    },
    {
      "version": "15",
      "originalVersion": "1.0.0",
      "variant": "retail"
    },
    {
      "version": "12919",
      "originalVersion": "1.15.7",
      "variant": "classic_era"
    },
    {
      "version": "12345",
      "originalVersion": "1.15.6",
      "variant": "classic_era"
    },
    {
      "version": "12216",
      "originalVersion": "1.15.5",
      "variant": "classic_era"
    },
    {
      "version": "11893",
      "originalVersion": "1.15.4",
      "variant": "classic_era"
    },
    {
      "version": "11459",
      "originalVersion": "1.15.3",
      "variant": "classic_era"
    },
    {
      "version": "11084",
      "originalVersion": "1.15.2",
      "variant": "classic_era"
    },
    {
      "version": "10844",
      "originalVersion": "1.15.1",
      "variant": "classic_era"
    },
    {
      "version": "10341",
      "originalVersion": "1.15.0",
      "variant": "classic_era"
    },
    {
      "version": "9895",
      "originalVersion": "1.14.4",
      "variant": "classic_era"
    },
    {
      "version": "9094",
      "originalVersion": "1.14.3",
      "variant": "classic_era"
    },
    {
      "version": "8958",
      "originalVersion": "1.14.2",
      "variant": "classic_era"
    },
    {
      "version": "8722",
      "originalVersion": "1.14.1",
      "variant": "classic_era"
    },
    {
      "version": "8668",
      "originalVersion": "1.14.0",
      "variant": "classic_era"
    },
    {
      "version": "8292",
      "originalVersion": "1.13.7",
      "variant": "classic_era"
    },
    {
      "version": "8171",
      "originalVersion": "1.13.6",
      "variant": "classic_era"
    },
    {
      "version": "7957",
      "originalVersion": "1.13.5",
      "variant": "classic_era"
    },
    {
      "version": "7773",
      "originalVersion": "1.13.4",
      "variant": "classic_era"
    },
    {
      "version": "7668",
      "originalVersion": "1.13.3",
      "variant": "classic_era"
    },
    {
      "version": "7350",
      "originalVersion": "1.13.2",
      "variant": "classic_era"
    },
    {
      "version": "7349",
      "originalVersion": "1.13.0",
      "variant": "classic_era"
    },
    {
      "version": "9049",
      "originalVersion": "2.5.4",
      "variant": "tbc_classic"
    },
    {
      "version": "8924",
      "originalVersion": "2.5.3",
      "variant": "tbc_classic"
    },
    {
      "version": "8660",
      "originalVersion": "2.5.2",
      "variant": "tbc_classic"
    },
    {
      "version": "8287",
      "originalVersion": "2.5.1",
      "variant": "tbc_classic"
    },
    {
      "version": "13559",
      "originalVersion": "3.4.5",
      "variant": "wotlk_classic"
    },
    {
      "version": "12910",
      "originalVersion": "3.4.4",
      "variant": "wotlk_classic"
    },
    {
      "version": "10272",
      "originalVersion": "3.4.3",
      "variant": "wotlk_classic"
    },
    {
      "version": "9894",
      "originalVersion": "3.4.2",
      "variant": "wotlk_classic"
    },
    {
      "version": "9641",
      "originalVersion": "3.4.1",
      "variant": "wotlk_classic"
    },
    {
      "version": "9320",
      "originalVersion": "3.4.0",
      "variant": "wotlk_classic"
    },
    {
      "version": "12494",
      "originalVersion": "4.4.2",
      "variant": "cata_classic"
    },
    {
      "version": "11925",
      "originalVersion": "4.4.1",
      "variant": "cata_classic"
    },
    {
      "version": "10977",
      "originalVersion": "4.4.0",
      "variant": "cata_classic"
    },
    {
      "version": "13839",
      "originalVersion": "5.5.1",
      "variant": "mop_classic"
    },
    {
      "version": "12975",
      "originalVersion": "5.5.0",
      "variant": "mop_classic"
    }
  ]
}<|MERGE_RESOLUTION|>--- conflicted
+++ resolved
@@ -1,9 +1,5 @@
 {
-<<<<<<< HEAD
-  "lastUpdated": "2025-10-04T12:01:08.636Z",
-=======
   "lastUpdated": "2025-09-30T12:01:19.957Z",
->>>>>>> 7627687e
   "releases": [
     {
       "version": "13924",
