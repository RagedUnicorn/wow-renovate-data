--- conflicted
+++ resolved
@@ -1,9 +1,5 @@
 {
-<<<<<<< HEAD
-  "lastUpdated": "2025-10-04T06:01:07.181Z",
-=======
   "lastUpdated": "2025-09-30T12:01:19.957Z",
->>>>>>> 313fdca2
   "releases": [
     {
       "version": "13924",
