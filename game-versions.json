{
<<<<<<< HEAD
  "lastUpdated": "2025-10-02T06:01:07.777Z",
=======
  "lastUpdated": "2025-09-30T12:01:19.957Z",
>>>>>>> f7d55aeb
  "releases": [
    {
      "version": "13924",
      "originalVersion": "12.0.0",
      "variant": "retail"
    },
    {
      "version": "13771",
      "originalVersion": "11.2.5",
      "variant": "retail"
    },
    {
      "version": "13433",
      "originalVersion": "11.2.0",
      "variant": "retail"
    },
    {
      "version": "13203",
      "originalVersion": "11.1.7",
      "variant": "retail"
    },
    {
      "version": "12918",
      "originalVersion": "11.1.5",
      "variant": "retail"
    },
    {
      "version": "12495",
      "originalVersion": "11.1.0",
      "variant": "retail"
    },
    {
      "version": "12215",
      "originalVersion": "11.0.7",
      "variant": "retail"
    },
    {
      "version": "11926",
      "originalVersion": "11.0.5",
      "variant": "retail"
    },
    {
      "version": "11596",
      "originalVersion": "11.0.2",
      "variant": "retail"
    },
    {
      "version": "11274",
      "originalVersion": "11.0.0",
      "variant": "retail"
    },
    {
      "version": "11263",
      "originalVersion": "10.2.7",
      "variant": "retail"
    },
    {
      "version": "10845",
      "originalVersion": "10.2.6",
      "variant": "retail"
    },
    {
      "version": "10372",
      "originalVersion": "10.2.5",
      "variant": "retail"
    },
    {
      "version": "10215",
      "originalVersion": "10.2.0",
      "variant": "retail"
    },
    {
      "version": "10163",
      "originalVersion": "10.1.7",
      "variant": "retail"
    },
    {
      "version": "9919",
      "originalVersion": "10.1.5",
      "variant": "retail"
    },
    {
      "version": "9772",
      "originalVersion": "10.1.0",
      "variant": "retail"
    },
    {
      "version": "9712",
      "originalVersion": "10.0.7",
      "variant": "retail"
    },
    {
      "version": "9711",
      "originalVersion": "10.0.5",
      "variant": "retail"
    },
    {
      "version": "9494",
      "originalVersion": "10.0.2",
      "variant": "retail"
    },
    {
      "version": "9493",
      "originalVersion": "10.0.0",
      "variant": "retail"
    },
    {
      "version": "9412",
      "originalVersion": "9.2.7",
      "variant": "retail"
    },
    {
      "version": "9157",
      "originalVersion": "9.2.5",
      "variant": "retail"
    },
    {
      "version": "8992",
      "originalVersion": "9.2.0",
      "variant": "retail"
    },
    {
      "version": "8669",
      "originalVersion": "9.1.5",
      "variant": "retail"
    },
    {
      "version": "8290",
      "originalVersion": "9.1.0",
      "variant": "retail"
    },
    {
      "version": "8267",
      "originalVersion": "9.0.5",
      "variant": "retail"
    },
    {
      "version": "8157",
      "originalVersion": "9.0.2",
      "variant": "retail"
    },
    {
      "version": "7971",
      "originalVersion": "9.0.1",
      "variant": "retail"
    },
    {
      "version": "7717",
      "originalVersion": "8.3.0",
      "variant": "retail"
    },
    {
      "version": "7585",
      "originalVersion": "8.2.5",
      "variant": "retail"
    },
    {
      "version": "7417",
      "originalVersion": "8.2.0",
      "variant": "retail"
    },
    {
      "version": "7262",
      "originalVersion": "8.1.5",
      "variant": "retail"
    },
    {
      "version": "7170",
      "originalVersion": "8.1.0",
      "variant": "retail"
    },
    {
      "version": "7003",
      "originalVersion": "8.0.1",
      "variant": "retail"
    },
    {
      "version": "6904",
      "originalVersion": "7.3.5",
      "variant": "retail"
    },
    {
      "version": "6903",
      "originalVersion": "7.3.2",
      "variant": "retail"
    },
    {
      "version": "6734",
      "originalVersion": "7.3.0",
      "variant": "retail"
    },
    {
      "version": "6556",
      "originalVersion": "7.2.5",
      "variant": "retail"
    },
    {
      "version": "6524",
      "originalVersion": "7.2.0",
      "variant": "retail"
    },
    {
      "version": "6464",
      "originalVersion": "7.1.5",
      "variant": "retail"
    },
    {
      "version": "628",
      "originalVersion": "7.1.0",
      "variant": "retail"
    },
    {
      "version": "589",
      "originalVersion": "7.0.3",
      "variant": "retail"
    },
    {
      "version": "586",
      "originalVersion": "6.2.4",
      "variant": "retail"
    },
    {
      "version": "582",
      "originalVersion": "6.2.3",
      "variant": "retail"
    },
    {
      "version": "579",
      "originalVersion": "6.2.2",
      "variant": "retail"
    },
    {
      "version": "576",
      "originalVersion": "6.2.0",
      "variant": "retail"
    },
    {
      "version": "567",
      "originalVersion": "6.1.0",
      "variant": "retail"
    },
    {
      "version": "497",
      "originalVersion": "6.0.3",
      "variant": "retail"
    },
    {
      "version": "495",
      "originalVersion": "6.0.2",
      "variant": "retail"
    },
    {
      "version": "493",
      "originalVersion": "6.0.1",
      "variant": "retail"
    },
    {
      "version": "474",
      "originalVersion": "5.4.8",
      "variant": "retail"
    },
    {
      "version": "405",
      "originalVersion": "5.4.7",
      "variant": "retail"
    },
    {
      "version": "366",
      "originalVersion": "5.4.2",
      "variant": "retail"
    },
    {
      "version": "363",
      "originalVersion": "5.4.1",
      "variant": "retail"
    },
    {
      "version": "322",
      "originalVersion": "5.4.0",
      "variant": "retail"
    },
    {
      "version": "314",
      "originalVersion": "5.3.0",
      "variant": "retail"
    },
    {
      "version": "278",
      "originalVersion": "5.2.0",
      "variant": "retail"
    },
    {
      "version": "264",
      "originalVersion": "5.1.0",
      "variant": "retail"
    },
    {
      "version": "248",
      "originalVersion": "5.0.5",
      "variant": "retail"
    },
    {
      "version": "238",
      "originalVersion": "5.0.4",
      "variant": "retail"
    },
    {
      "version": "205",
      "originalVersion": "4.3.4",
      "variant": "retail"
    },
    {
      "version": "199",
      "originalVersion": "4.3.3",
      "variant": "retail"
    },
    {
      "version": "181",
      "originalVersion": "4.3.0",
      "variant": "retail"
    },
    {
      "version": "149",
      "originalVersion": "4.2.0",
      "variant": "retail"
    },
    {
      "version": "140",
      "originalVersion": "4.1.0",
      "variant": "retail"
    },
    {
      "version": "126",
      "originalVersion": "4.0.6",
      "variant": "retail"
    },
    {
      "version": "119",
      "originalVersion": "4.0.3",
      "variant": "retail"
    },
    {
      "version": "120",
      "originalVersion": "4.0.3a",
      "variant": "retail"
    },
    {
      "version": "114",
      "originalVersion": "4.0.1",
      "variant": "retail"
    },
    {
      "version": "98",
      "originalVersion": "3.3.5",
      "variant": "retail"
    },
    {
      "version": "93",
      "originalVersion": "3.3.3",
      "variant": "retail"
    },
    {
      "version": "82",
      "originalVersion": "3.3.0",
      "variant": "retail"
    },
    {
      "version": "55",
      "originalVersion": "3.2.0",
      "variant": "retail"
    },
    {
      "version": "50",
      "originalVersion": "3.1.0",
      "variant": "retail"
    },
    {
      "version": "48",
      "originalVersion": "3.0.9",
      "variant": "retail"
    },
    {
      "version": "46",
      "originalVersion": "3.0.8",
      "variant": "retail"
    },
    {
      "version": "44",
      "originalVersion": "3.0.3",
      "variant": "retail"
    },
    {
      "version": "43",
      "originalVersion": "3.0.2",
      "variant": "retail"
    },
    {
      "version": "41",
      "originalVersion": "2.4.3",
      "variant": "retail"
    },
    {
      "version": "39",
      "originalVersion": "2.4.2",
      "variant": "retail"
    },
    {
      "version": "38",
      "originalVersion": "2.4.1",
      "variant": "retail"
    },
    {
      "version": "37",
      "originalVersion": "2.4.0",
      "variant": "retail"
    },
    {
      "version": "36",
      "originalVersion": "2.3.3",
      "variant": "retail"
    },
    {
      "version": "35",
      "originalVersion": "2.3.2",
      "variant": "retail"
    },
    {
      "version": "33",
      "originalVersion": "2.3.0",
      "variant": "retail"
    },
    {
      "version": "32",
      "originalVersion": "2.2.3",
      "variant": "retail"
    },
    {
      "version": "31",
      "originalVersion": "2.2.2",
      "variant": "retail"
    },
    {
      "version": "30",
      "originalVersion": "2.2.0",
      "variant": "retail"
    },
    {
      "version": "29",
      "originalVersion": "2.1.3",
      "variant": "retail"
    },
    {
      "version": "28",
      "originalVersion": "2.1.2",
      "variant": "retail"
    },
    {
      "version": "27",
      "originalVersion": "2.1.1",
      "variant": "retail"
    },
    {
      "version": "25",
      "originalVersion": "2.1.0",
      "variant": "retail"
    },
    {
      "version": "23",
      "originalVersion": "2.0.12",
      "variant": "retail"
    },
    {
      "version": "21",
      "originalVersion": "2.0.6",
      "variant": "retail"
    },
    {
      "version": "17",
      "originalVersion": "2.0.3",
      "variant": "retail"
    },
    {
      "version": "3",
      "originalVersion": "2.0.1",
      "variant": "retail"
    },
    {
      "version": "1",
      "originalVersion": "1.12.0",
      "variant": "retail"
    },
    {
      "version": "4",
      "originalVersion": "1.11.0",
      "variant": "retail"
    },
    {
      "version": "5",
      "originalVersion": "1.10.0",
      "variant": "retail"
    },
    {
      "version": "6",
      "originalVersion": "1.9.0",
      "variant": "retail"
    },
    {
      "version": "7",
      "originalVersion": "1.8.0",
      "variant": "retail"
    },
    {
      "version": "8",
      "originalVersion": "1.7.0",
      "variant": "retail"
    },
    {
      "version": "9",
      "originalVersion": "1.6.0",
      "variant": "retail"
    },
    {
      "version": "10",
      "originalVersion": "1.5.0",
      "variant": "retail"
    },
    {
      "version": "11",
      "originalVersion": "1.4.0",
      "variant": "retail"
    },
    {
      "version": "12",
      "originalVersion": "1.3.0",
      "variant": "retail"
    },
    {
      "version": "13",
      "originalVersion": "1.2.0",
      "variant": "retail"
    },
    {
      "version": "14",
      "originalVersion": "1.1.0",
      "variant": "retail"
    },
    {
      "version": "15",
      "originalVersion": "1.0.0",
      "variant": "retail"
    },
    {
      "version": "12919",
      "originalVersion": "1.15.7",
      "variant": "classic_era"
    },
    {
      "version": "12345",
      "originalVersion": "1.15.6",
      "variant": "classic_era"
    },
    {
      "version": "12216",
      "originalVersion": "1.15.5",
      "variant": "classic_era"
    },
    {
      "version": "11893",
      "originalVersion": "1.15.4",
      "variant": "classic_era"
    },
    {
      "version": "11459",
      "originalVersion": "1.15.3",
      "variant": "classic_era"
    },
    {
      "version": "11084",
      "originalVersion": "1.15.2",
      "variant": "classic_era"
    },
    {
      "version": "10844",
      "originalVersion": "1.15.1",
      "variant": "classic_era"
    },
    {
      "version": "10341",
      "originalVersion": "1.15.0",
      "variant": "classic_era"
    },
    {
      "version": "9895",
      "originalVersion": "1.14.4",
      "variant": "classic_era"
    },
    {
      "version": "9094",
      "originalVersion": "1.14.3",
      "variant": "classic_era"
    },
    {
      "version": "8958",
      "originalVersion": "1.14.2",
      "variant": "classic_era"
    },
    {
      "version": "8722",
      "originalVersion": "1.14.1",
      "variant": "classic_era"
    },
    {
      "version": "8668",
      "originalVersion": "1.14.0",
      "variant": "classic_era"
    },
    {
      "version": "8292",
      "originalVersion": "1.13.7",
      "variant": "classic_era"
    },
    {
      "version": "8171",
      "originalVersion": "1.13.6",
      "variant": "classic_era"
    },
    {
      "version": "7957",
      "originalVersion": "1.13.5",
      "variant": "classic_era"
    },
    {
      "version": "7773",
      "originalVersion": "1.13.4",
      "variant": "classic_era"
    },
    {
      "version": "7668",
      "originalVersion": "1.13.3",
      "variant": "classic_era"
    },
    {
      "version": "7350",
      "originalVersion": "1.13.2",
      "variant": "classic_era"
    },
    {
      "version": "7349",
      "originalVersion": "1.13.0",
      "variant": "classic_era"
    },
    {
      "version": "9049",
      "originalVersion": "2.5.4",
      "variant": "tbc_classic"
    },
    {
      "version": "8924",
      "originalVersion": "2.5.3",
      "variant": "tbc_classic"
    },
    {
      "version": "8660",
      "originalVersion": "2.5.2",
      "variant": "tbc_classic"
    },
    {
      "version": "8287",
      "originalVersion": "2.5.1",
      "variant": "tbc_classic"
    },
    {
      "version": "13559",
      "originalVersion": "3.4.5",
      "variant": "wotlk_classic"
    },
    {
      "version": "12910",
      "originalVersion": "3.4.4",
      "variant": "wotlk_classic"
    },
    {
      "version": "10272",
      "originalVersion": "3.4.3",
      "variant": "wotlk_classic"
    },
    {
      "version": "9894",
      "originalVersion": "3.4.2",
      "variant": "wotlk_classic"
    },
    {
      "version": "9641",
      "originalVersion": "3.4.1",
      "variant": "wotlk_classic"
    },
    {
      "version": "9320",
      "originalVersion": "3.4.0",
      "variant": "wotlk_classic"
    },
    {
      "version": "12494",
      "originalVersion": "4.4.2",
      "variant": "cata_classic"
    },
    {
      "version": "11925",
      "originalVersion": "4.4.1",
      "variant": "cata_classic"
    },
    {
      "version": "10977",
      "originalVersion": "4.4.0",
      "variant": "cata_classic"
    },
    {
      "version": "13839",
      "originalVersion": "5.5.1",
      "variant": "mop_classic"
    },
    {
      "version": "12975",
      "originalVersion": "5.5.0",
      "variant": "mop_classic"
    }
  ]
}<|MERGE_RESOLUTION|>--- conflicted
+++ resolved
@@ -1,9 +1,5 @@
 {
-<<<<<<< HEAD
-  "lastUpdated": "2025-10-02T06:01:07.777Z",
-=======
   "lastUpdated": "2025-09-30T12:01:19.957Z",
->>>>>>> f7d55aeb
   "releases": [
     {
       "version": "13924",
