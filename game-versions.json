--- conflicted
+++ resolved
@@ -1,9 +1,5 @@
 {
-<<<<<<< HEAD
-  "lastUpdated": "2025-10-06T18:01:11.834Z",
-=======
   "lastUpdated": "2025-09-30T12:01:19.957Z",
->>>>>>> d9c01163
   "releases": [
     {
       "version": "13924",
