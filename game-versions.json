{
<<<<<<< HEAD
  "lastUpdated": "2025-10-01T18:01:10.827Z",
=======
  "lastUpdated": "2025-09-30T12:01:19.957Z",
>>>>>>> 8c274e8c
  "releases": [
    {
      "version": "13924",
      "originalVersion": "12.0.0",
      "variant": "retail"
    },
    {
      "version": "13771",
      "originalVersion": "11.2.5",
      "variant": "retail"
    },
    {
      "version": "13433",
      "originalVersion": "11.2.0",
      "variant": "retail"
    },
    {
      "version": "13203",
      "originalVersion": "11.1.7",
      "variant": "retail"
    },
    {
      "version": "12918",
      "originalVersion": "11.1.5",
      "variant": "retail"
    },
    {
      "version": "12495",
      "originalVersion": "11.1.0",
      "variant": "retail"
    },
    {
      "version": "12215",
      "originalVersion": "11.0.7",
      "variant": "retail"
    },
    {
      "version": "11926",
      "originalVersion": "11.0.5",
      "variant": "retail"
    },
    {
      "version": "11596",
      "originalVersion": "11.0.2",
      "variant": "retail"
    },
    {
      "version": "11274",
      "originalVersion": "11.0.0",
      "variant": "retail"
    },
    {
      "version": "11263",
      "originalVersion": "10.2.7",
      "variant": "retail"
    },
    {
      "version": "10845",
      "originalVersion": "10.2.6",
      "variant": "retail"
    },
    {
      "version": "10372",
      "originalVersion": "10.2.5",
      "variant": "retail"
    },
    {
      "version": "10215",
      "originalVersion": "10.2.0",
      "variant": "retail"
    },
    {
      "version": "10163",
      "originalVersion": "10.1.7",
      "variant": "retail"
    },
    {
      "version": "9919",
      "originalVersion": "10.1.5",
      "variant": "retail"
    },
    {
      "version": "9772",
      "originalVersion": "10.1.0",
      "variant": "retail"
    },
    {
      "version": "9712",
      "originalVersion": "10.0.7",
      "variant": "retail"
    },
    {
      "version": "9711",
      "originalVersion": "10.0.5",
      "variant": "retail"
    },
    {
      "version": "9494",
      "originalVersion": "10.0.2",
      "variant": "retail"
    },
    {
      "version": "9493",
      "originalVersion": "10.0.0",
      "variant": "retail"
    },
    {
      "version": "9412",
      "originalVersion": "9.2.7",
      "variant": "retail"
    },
    {
      "version": "9157",
      "originalVersion": "9.2.5",
      "variant": "retail"
    },
    {
      "version": "8992",
      "originalVersion": "9.2.0",
      "variant": "retail"
    },
    {
      "version": "8669",
      "originalVersion": "9.1.5",
      "variant": "retail"
    },
    {
      "version": "8290",
      "originalVersion": "9.1.0",
      "variant": "retail"
    },
    {
      "version": "8267",
      "originalVersion": "9.0.5",
      "variant": "retail"
    },
    {
      "version": "8157",
      "originalVersion": "9.0.2",
      "variant": "retail"
    },
    {
      "version": "7971",
      "originalVersion": "9.0.1",
      "variant": "retail"
    },
    {
      "version": "7717",
      "originalVersion": "8.3.0",
      "variant": "retail"
    },
    {
      "version": "7585",
      "originalVersion": "8.2.5",
      "variant": "retail"
    },
    {
      "version": "7417",
      "originalVersion": "8.2.0",
      "variant": "retail"
    },
    {
      "version": "7262",
      "originalVersion": "8.1.5",
      "variant": "retail"
    },
    {
      "version": "7170",
      "originalVersion": "8.1.0",
      "variant": "retail"
    },
    {
      "version": "7003",
      "originalVersion": "8.0.1",
      "variant": "retail"
    },
    {
      "version": "6904",
      "originalVersion": "7.3.5",
      "variant": "retail"
    },
    {
      "version": "6903",
      "originalVersion": "7.3.2",
      "variant": "retail"
    },
    {
      "version": "6734",
      "originalVersion": "7.3.0",
      "variant": "retail"
    },
    {
      "version": "6556",
      "originalVersion": "7.2.5",
      "variant": "retail"
    },
    {
      "version": "6524",
      "originalVersion": "7.2.0",
      "variant": "retail"
    },
    {
      "version": "6464",
      "originalVersion": "7.1.5",
      "variant": "retail"
    },
    {
      "version": "628",
      "originalVersion": "7.1.0",
      "variant": "retail"
    },
    {
      "version": "589",
      "originalVersion": "7.0.3",
      "variant": "retail"
    },
    {
      "version": "586",
      "originalVersion": "6.2.4",
      "variant": "retail"
    },
    {
      "version": "582",
      "originalVersion": "6.2.3",
      "variant": "retail"
    },
    {
      "version": "579",
      "originalVersion": "6.2.2",
      "variant": "retail"
    },
    {
      "version": "576",
      "originalVersion": "6.2.0",
      "variant": "retail"
    },
    {
      "version": "567",
      "originalVersion": "6.1.0",
      "variant": "retail"
    },
    {
      "version": "497",
      "originalVersion": "6.0.3",
      "variant": "retail"
    },
    {
      "version": "495",
      "originalVersion": "6.0.2",
      "variant": "retail"
    },
    {
      "version": "493",
      "originalVersion": "6.0.1",
      "variant": "retail"
    },
    {
      "version": "474",
      "originalVersion": "5.4.8",
      "variant": "retail"
    },
    {
      "version": "405",
      "originalVersion": "5.4.7",
      "variant": "retail"
    },
    {
      "version": "366",
      "originalVersion": "5.4.2",
      "variant": "retail"
    },
    {
      "version": "363",
      "originalVersion": "5.4.1",
      "variant": "retail"
    },
    {
      "version": "322",
      "originalVersion": "5.4.0",
      "variant": "retail"
    },
    {
      "version": "314",
      "originalVersion": "5.3.0",
      "variant": "retail"
    },
    {
      "version": "278",
      "originalVersion": "5.2.0",
      "variant": "retail"
    },
    {
      "version": "264",
      "originalVersion": "5.1.0",
      "variant": "retail"
    },
    {
      "version": "248",
      "originalVersion": "5.0.5",
      "variant": "retail"
    },
    {
      "version": "238",
      "originalVersion": "5.0.4",
      "variant": "retail"
    },
    {
      "version": "205",
      "originalVersion": "4.3.4",
      "variant": "retail"
    },
    {
      "version": "199",
      "originalVersion": "4.3.3",
      "variant": "retail"
    },
    {
      "version": "181",
      "originalVersion": "4.3.0",
      "variant": "retail"
    },
    {
      "version": "149",
      "originalVersion": "4.2.0",
      "variant": "retail"
    },
    {
      "version": "140",
      "originalVersion": "4.1.0",
      "variant": "retail"
    },
    {
      "version": "126",
      "originalVersion": "4.0.6",
      "variant": "retail"
    },
    {
      "version": "119",
      "originalVersion": "4.0.3",
      "variant": "retail"
    },
    {
      "version": "120",
      "originalVersion": "4.0.3a",
      "variant": "retail"
    },
    {
      "version": "114",
      "originalVersion": "4.0.1",
      "variant": "retail"
    },
    {
      "version": "98",
      "originalVersion": "3.3.5",
      "variant": "retail"
    },
    {
      "version": "93",
      "originalVersion": "3.3.3",
      "variant": "retail"
    },
    {
      "version": "82",
      "originalVersion": "3.3.0",
      "variant": "retail"
    },
    {
      "version": "55",
      "originalVersion": "3.2.0",
      "variant": "retail"
    },
    {
      "version": "50",
      "originalVersion": "3.1.0",
      "variant": "retail"
    },
    {
      "version": "48",
      "originalVersion": "3.0.9",
      "variant": "retail"
    },
    {
      "version": "46",
      "originalVersion": "3.0.8",
      "variant": "retail"
    },
    {
      "version": "44",
      "originalVersion": "3.0.3",
      "variant": "retail"
    },
    {
      "version": "43",
      "originalVersion": "3.0.2",
      "variant": "retail"
    },
    {
      "version": "41",
      "originalVersion": "2.4.3",
      "variant": "retail"
    },
    {
      "version": "39",
      "originalVersion": "2.4.2",
      "variant": "retail"
    },
    {
      "version": "38",
      "originalVersion": "2.4.1",
      "variant": "retail"
    },
    {
      "version": "37",
      "originalVersion": "2.4.0",
      "variant": "retail"
    },
    {
      "version": "36",
      "originalVersion": "2.3.3",
      "variant": "retail"
    },
    {
      "version": "35",
      "originalVersion": "2.3.2",
      "variant": "retail"
    },
    {
      "version": "33",
      "originalVersion": "2.3.0",
      "variant": "retail"
    },
    {
      "version": "32",
      "originalVersion": "2.2.3",
      "variant": "retail"
    },
    {
      "version": "31",
      "originalVersion": "2.2.2",
      "variant": "retail"
    },
    {
      "version": "30",
      "originalVersion": "2.2.0",
      "variant": "retail"
    },
    {
      "version": "29",
      "originalVersion": "2.1.3",
      "variant": "retail"
    },
    {
      "version": "28",
      "originalVersion": "2.1.2",
      "variant": "retail"
    },
    {
      "version": "27",
      "originalVersion": "2.1.1",
      "variant": "retail"
    },
    {
      "version": "25",
      "originalVersion": "2.1.0",
      "variant": "retail"
    },
    {
      "version": "23",
      "originalVersion": "2.0.12",
      "variant": "retail"
    },
    {
      "version": "21",
      "originalVersion": "2.0.6",
      "variant": "retail"
    },
    {
      "version": "17",
      "originalVersion": "2.0.3",
      "variant": "retail"
    },
    {
      "version": "3",
      "originalVersion": "2.0.1",
      "variant": "retail"
    },
    {
      "version": "1",
      "originalVersion": "1.12.0",
      "variant": "retail"
    },
    {
      "version": "4",
      "originalVersion": "1.11.0",
      "variant": "retail"
    },
    {
      "version": "5",
      "originalVersion": "1.10.0",
      "variant": "retail"
    },
    {
      "version": "6",
      "originalVersion": "1.9.0",
      "variant": "retail"
    },
    {
      "version": "7",
      "originalVersion": "1.8.0",
      "variant": "retail"
    },
    {
      "version": "8",
      "originalVersion": "1.7.0",
      "variant": "retail"
    },
    {
      "version": "9",
      "originalVersion": "1.6.0",
      "variant": "retail"
    },
    {
      "version": "10",
      "originalVersion": "1.5.0",
      "variant": "retail"
    },
    {
      "version": "11",
      "originalVersion": "1.4.0",
      "variant": "retail"
    },
    {
      "version": "12",
      "originalVersion": "1.3.0",
      "variant": "retail"
    },
    {
      "version": "13",
      "originalVersion": "1.2.0",
      "variant": "retail"
    },
    {
      "version": "14",
      "originalVersion": "1.1.0",
      "variant": "retail"
    },
    {
      "version": "15",
      "originalVersion": "1.0.0",
      "variant": "retail"
    },
    {
      "version": "12919",
      "originalVersion": "1.15.7",
      "variant": "classic_era"
    },
    {
      "version": "12345",
      "originalVersion": "1.15.6",
      "variant": "classic_era"
    },
    {
      "version": "12216",
      "originalVersion": "1.15.5",
      "variant": "classic_era"
    },
    {
      "version": "11893",
      "originalVersion": "1.15.4",
      "variant": "classic_era"
    },
    {
      "version": "11459",
      "originalVersion": "1.15.3",
      "variant": "classic_era"
    },
    {
      "version": "11084",
      "originalVersion": "1.15.2",
      "variant": "classic_era"
    },
    {
      "version": "10844",
      "originalVersion": "1.15.1",
      "variant": "classic_era"
    },
    {
      "version": "10341",
      "originalVersion": "1.15.0",
      "variant": "classic_era"
    },
    {
      "version": "9895",
      "originalVersion": "1.14.4",
      "variant": "classic_era"
    },
    {
      "version": "9094",
      "originalVersion": "1.14.3",
      "variant": "classic_era"
    },
    {
      "version": "8958",
      "originalVersion": "1.14.2",
      "variant": "classic_era"
    },
    {
      "version": "8722",
      "originalVersion": "1.14.1",
      "variant": "classic_era"
    },
    {
      "version": "8668",
      "originalVersion": "1.14.0",
      "variant": "classic_era"
    },
    {
      "version": "8292",
      "originalVersion": "1.13.7",
      "variant": "classic_era"
    },
    {
      "version": "8171",
      "originalVersion": "1.13.6",
      "variant": "classic_era"
    },
    {
      "version": "7957",
      "originalVersion": "1.13.5",
      "variant": "classic_era"
    },
    {
      "version": "7773",
      "originalVersion": "1.13.4",
      "variant": "classic_era"
    },
    {
      "version": "7668",
      "originalVersion": "1.13.3",
      "variant": "classic_era"
    },
    {
      "version": "7350",
      "originalVersion": "1.13.2",
      "variant": "classic_era"
    },
    {
      "version": "7349",
      "originalVersion": "1.13.0",
      "variant": "classic_era"
    },
    {
      "version": "9049",
      "originalVersion": "2.5.4",
      "variant": "tbc_classic"
    },
    {
      "version": "8924",
      "originalVersion": "2.5.3",
      "variant": "tbc_classic"
    },
    {
      "version": "8660",
      "originalVersion": "2.5.2",
      "variant": "tbc_classic"
    },
    {
      "version": "8287",
      "originalVersion": "2.5.1",
      "variant": "tbc_classic"
    },
    {
      "version": "13559",
      "originalVersion": "3.4.5",
      "variant": "wotlk_classic"
    },
    {
      "version": "12910",
      "originalVersion": "3.4.4",
      "variant": "wotlk_classic"
    },
    {
      "version": "10272",
      "originalVersion": "3.4.3",
      "variant": "wotlk_classic"
    },
    {
      "version": "9894",
      "originalVersion": "3.4.2",
      "variant": "wotlk_classic"
    },
    {
      "version": "9641",
      "originalVersion": "3.4.1",
      "variant": "wotlk_classic"
    },
    {
      "version": "9320",
      "originalVersion": "3.4.0",
      "variant": "wotlk_classic"
    },
    {
      "version": "12494",
      "originalVersion": "4.4.2",
      "variant": "cata_classic"
    },
    {
      "version": "11925",
      "originalVersion": "4.4.1",
      "variant": "cata_classic"
    },
    {
      "version": "10977",
      "originalVersion": "4.4.0",
      "variant": "cata_classic"
    },
    {
      "version": "13839",
      "originalVersion": "5.5.1",
      "variant": "mop_classic"
    },
    {
      "version": "12975",
      "originalVersion": "5.5.0",
      "variant": "mop_classic"
    }
  ]
}<|MERGE_RESOLUTION|>--- conflicted
+++ resolved
@@ -1,9 +1,5 @@
 {
-<<<<<<< HEAD
-  "lastUpdated": "2025-10-01T18:01:10.827Z",
-=======
   "lastUpdated": "2025-09-30T12:01:19.957Z",
->>>>>>> 8c274e8c
   "releases": [
     {
       "version": "13924",
